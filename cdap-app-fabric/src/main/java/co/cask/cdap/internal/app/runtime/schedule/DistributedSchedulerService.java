--- conflicted
+++ resolved
@@ -66,11 +66,10 @@
           if (!Iterables.isEmpty(serviceDiscovered) && !schedulerStarted.get()) {
             LOG.info("Starting scheduler, Discovered {} dataset service(s)",
                      Iterables.size(serviceDiscovered));
-<<<<<<< HEAD
             int retries = 0;
             while (true) {
               try {
-                startScheduler();
+                startSchedulers();
                 schedulerStarted.set(true);
                 LOG.info("Scheduler service started successfully.");
                 break;
@@ -83,13 +82,6 @@
                   LOG.warn("Interrupted during retry# {} - {}", retries, e.getMessage());
                 }
               }
-=======
-            try {
-              startSchedulers();
-              schedulerStarted.set(true);
-            } catch (Throwable t) {
-              LOG.error("Exception when starting scheduler.", t);
->>>>>>> 7e9b0898
             }
           }
         }
