/*
 * Copyright © 2015 Cask Data, Inc.
 *
 * Licensed under the Apache License, Version 2.0 (the "License"); you may not
 * use this file except in compliance with the License. You may obtain a copy of
 * the License at
 *
 * http://www.apache.org/licenses/LICENSE-2.0
 *
 * Unless required by applicable law or agreed to in writing, software
 * distributed under the License is distributed on an "AS IS" BASIS, WITHOUT
 * WARRANTIES OR CONDITIONS OF ANY KIND, either express or implied. See the
 * License for the specific language governing permissions and limitations under
 * the License.
 */

package co.cask.cdap.cli.command;

import co.cask.cdap.cli.CLIConfig;
import co.cask.cdap.cli.ElementType;
import co.cask.cdap.cli.util.AbstractCommand;
import co.cask.cdap.client.PreferencesClient;
<<<<<<< HEAD
import co.cask.cdap.common.exception.NotFoundException;
import co.cask.cdap.common.exception.UnauthorizedException;
=======
import co.cask.cdap.proto.Id;
>>>>>>> 8c87e303
import co.cask.common.cli.Arguments;
import com.google.common.base.Joiner;

import java.io.IOException;
import java.io.PrintStream;
import java.util.Map;

/**
 * Abstract Class for getting preferences for instance, namespace, application, program.
 */
public abstract class AbstractGetPreferencesCommand extends AbstractCommand {
  private final PreferencesClient client;
  private final ElementType type;
  private final boolean resolved;
  private final CLIConfig cliConfig;

  protected AbstractGetPreferencesCommand(ElementType type, PreferencesClient client, CLIConfig cliConfig,
                                          boolean resolved) {
    super(cliConfig);
    this.type = type;
    this.client = client;
    this.resolved = resolved;
    this.cliConfig = cliConfig;
  }

  private String joinMapEntries(Map<String, String> map) {
    return Joiner.on(String.format("%n")).join(map.entrySet().iterator());
  }

  @Override
  public void perform(Arguments arguments, PrintStream printStream) throws Exception {
    String[] programIdParts = new String[0];
    if (arguments.hasArgument(type.getArgumentName().toString())) {
      programIdParts = arguments.get(type.getArgumentName().toString()).split("\\.");
    }

    printStream.print(joinMapEntries(parsePreferences(programIdParts)));
  }

  private String getCurrentNamespaceId() {
    return cliConfig.getCurrentNamespace().getId();
  }

  private Map<String, String> parsePreferences(String[] programIdParts)
    throws IOException, UnauthorizedException, NotFoundException {

    switch(type) {
      case INSTANCE:
        checkInputLength(programIdParts, 0);
        return client.getInstancePreferences();
      case NAMESPACE:
        checkInputLength(programIdParts, 0);
        return client.getNamespacePreferences(getCurrentNamespaceId(), resolved);
      case APP:
<<<<<<< HEAD
        checkInputLength(programIdParts, 1);
        return client.getApplicationPreferences(getCurrentNamespaceId(), programIdParts[0], resolved);
      case FLOW:
        checkInputLength(programIdParts, 2);
        return client.getProgramPreferences(getCurrentNamespaceId(),
                                            programIdParts[0], type.getProgramType(),
                                            programIdParts[1], resolved);

      case PROCEDURE:
        checkInputLength(programIdParts, 2);
        return client.getProgramPreferences(getCurrentNamespaceId(),
                                            programIdParts[0], type.getProgramType(),
                                            programIdParts[1], resolved);
      case MAPREDUCE:
        checkInputLength(programIdParts, 2);
        return client.getProgramPreferences(getCurrentNamespaceId(),
                                            programIdParts[0], type.getProgramType(),
                                            programIdParts[1], resolved);

      case WORKFLOW:
        checkInputLength(programIdParts, 2);
        return client.getProgramPreferences(getCurrentNamespaceId(),
                                            programIdParts[0], type.getProgramType(),
                                            programIdParts[1], resolved);
      case SERVICE:
        checkInputLength(programIdParts, 2);
        return client.getProgramPreferences(getCurrentNamespaceId(),
                                            programIdParts[0], type.getProgramType(),
                                            programIdParts[1], resolved);
      case SPARK:
        checkInputLength(programIdParts, 2);
        return client.getProgramPreferences(getCurrentNamespaceId(),
                                            programIdParts[0], type.getProgramType(),
                                            programIdParts[1], resolved);
=======
        if (programIdParts.length != 1) {
          throw new CommandInputError(this);
        }
        printStream.print(joinMapEntries(client.getApplicationPreferences(
          Id.Application.from(cliConfig.getCurrentNamespace(), programIdParts[0]), resolved)));
        break;

      case FLOW:
        if (programIdParts.length != 2) {
          throw new CommandInputError(this);
        }
        printStream.print(joinMapEntries(client.getProgramPreferences(
          Id.Application.from(cliConfig.getCurrentNamespace(), programIdParts[0]),
          type.getPluralName(), programIdParts[1], resolved)));
        break;

      case PROCEDURE:
        if (programIdParts.length != 2) {
          throw new CommandInputError(this);
        }
        printStream.print(joinMapEntries(client.getProgramPreferences(
          Id.Application.from(cliConfig.getCurrentNamespace(), programIdParts[0]),
          type.getPluralName(), programIdParts[1], resolved)));
        break;

      case MAPREDUCE:
        if (programIdParts.length != 2) {
          throw new CommandInputError(this);
        }
        printStream.print(joinMapEntries(client.getProgramPreferences(
          Id.Application.from(cliConfig.getCurrentNamespace(), programIdParts[0]),
          type.getPluralName(), programIdParts[1], resolved)));
        break;

      case WORKFLOW:
        if (programIdParts.length != 2) {
          throw new CommandInputError(this);
        }
        printStream.print(joinMapEntries(client.getProgramPreferences(
          Id.Application.from(cliConfig.getCurrentNamespace(), programIdParts[0]),
          type.getPluralName(), programIdParts[1], resolved)));
        break;

      case SERVICE:
        if (programIdParts.length != 2) {
          throw new CommandInputError(this);
        }
        printStream.print(joinMapEntries(client.getProgramPreferences(
          Id.Application.from(cliConfig.getCurrentNamespace(), programIdParts[0]),
          type.getPluralName(), programIdParts[1], resolved)));
        break;

      case SPARK:
        if (programIdParts.length != 2) {
          throw new CommandInputError(this);
        }
        printStream.print(joinMapEntries(client.getProgramPreferences(
          Id.Application.from(cliConfig.getCurrentNamespace(), programIdParts[0]),
          type.getPluralName(), programIdParts[1], resolved)));
        break;

>>>>>>> 8c87e303
      default:
        throw new IllegalArgumentException("Unrecognized Element Type for Preferences "  + type.getPrettyName());
    }
  }
}<|MERGE_RESOLUTION|>--- conflicted
+++ resolved
@@ -20,12 +20,8 @@
 import co.cask.cdap.cli.ElementType;
 import co.cask.cdap.cli.util.AbstractCommand;
 import co.cask.cdap.client.PreferencesClient;
-<<<<<<< HEAD
 import co.cask.cdap.common.exception.NotFoundException;
 import co.cask.cdap.common.exception.UnauthorizedException;
-=======
-import co.cask.cdap.proto.Id;
->>>>>>> 8c87e303
 import co.cask.common.cli.Arguments;
 import com.google.common.base.Joiner;
 
@@ -40,7 +36,6 @@
   private final PreferencesClient client;
   private final ElementType type;
   private final boolean resolved;
-  private final CLIConfig cliConfig;
 
   protected AbstractGetPreferencesCommand(ElementType type, PreferencesClient client, CLIConfig cliConfig,
                                           boolean resolved) {
@@ -48,7 +43,6 @@
     this.type = type;
     this.client = client;
     this.resolved = resolved;
-    this.cliConfig = cliConfig;
   }
 
   private String joinMapEntries(Map<String, String> map) {
@@ -65,10 +59,6 @@
     printStream.print(joinMapEntries(parsePreferences(programIdParts)));
   }
 
-  private String getCurrentNamespaceId() {
-    return cliConfig.getCurrentNamespace().getId();
-  }
-
   private Map<String, String> parsePreferences(String[] programIdParts)
     throws IOException, UnauthorizedException, NotFoundException {
 
@@ -78,106 +68,16 @@
         return client.getInstancePreferences();
       case NAMESPACE:
         checkInputLength(programIdParts, 0);
-        return client.getNamespacePreferences(getCurrentNamespaceId(), resolved);
+        return client.getNamespacePreferences(cliConfig.getCurrentNamespace(), resolved);
       case APP:
-<<<<<<< HEAD
-        checkInputLength(programIdParts, 1);
-        return client.getApplicationPreferences(getCurrentNamespaceId(), programIdParts[0], resolved);
+        return client.getApplicationPreferences(parseAppId(programIdParts), resolved);
       case FLOW:
-        checkInputLength(programIdParts, 2);
-        return client.getProgramPreferences(getCurrentNamespaceId(),
-                                            programIdParts[0], type.getProgramType(),
-                                            programIdParts[1], resolved);
-
       case PROCEDURE:
-        checkInputLength(programIdParts, 2);
-        return client.getProgramPreferences(getCurrentNamespaceId(),
-                                            programIdParts[0], type.getProgramType(),
-                                            programIdParts[1], resolved);
       case MAPREDUCE:
-        checkInputLength(programIdParts, 2);
-        return client.getProgramPreferences(getCurrentNamespaceId(),
-                                            programIdParts[0], type.getProgramType(),
-                                            programIdParts[1], resolved);
-
       case WORKFLOW:
-        checkInputLength(programIdParts, 2);
-        return client.getProgramPreferences(getCurrentNamespaceId(),
-                                            programIdParts[0], type.getProgramType(),
-                                            programIdParts[1], resolved);
       case SERVICE:
-        checkInputLength(programIdParts, 2);
-        return client.getProgramPreferences(getCurrentNamespaceId(),
-                                            programIdParts[0], type.getProgramType(),
-                                            programIdParts[1], resolved);
       case SPARK:
-        checkInputLength(programIdParts, 2);
-        return client.getProgramPreferences(getCurrentNamespaceId(),
-                                            programIdParts[0], type.getProgramType(),
-                                            programIdParts[1], resolved);
-=======
-        if (programIdParts.length != 1) {
-          throw new CommandInputError(this);
-        }
-        printStream.print(joinMapEntries(client.getApplicationPreferences(
-          Id.Application.from(cliConfig.getCurrentNamespace(), programIdParts[0]), resolved)));
-        break;
-
-      case FLOW:
-        if (programIdParts.length != 2) {
-          throw new CommandInputError(this);
-        }
-        printStream.print(joinMapEntries(client.getProgramPreferences(
-          Id.Application.from(cliConfig.getCurrentNamespace(), programIdParts[0]),
-          type.getPluralName(), programIdParts[1], resolved)));
-        break;
-
-      case PROCEDURE:
-        if (programIdParts.length != 2) {
-          throw new CommandInputError(this);
-        }
-        printStream.print(joinMapEntries(client.getProgramPreferences(
-          Id.Application.from(cliConfig.getCurrentNamespace(), programIdParts[0]),
-          type.getPluralName(), programIdParts[1], resolved)));
-        break;
-
-      case MAPREDUCE:
-        if (programIdParts.length != 2) {
-          throw new CommandInputError(this);
-        }
-        printStream.print(joinMapEntries(client.getProgramPreferences(
-          Id.Application.from(cliConfig.getCurrentNamespace(), programIdParts[0]),
-          type.getPluralName(), programIdParts[1], resolved)));
-        break;
-
-      case WORKFLOW:
-        if (programIdParts.length != 2) {
-          throw new CommandInputError(this);
-        }
-        printStream.print(joinMapEntries(client.getProgramPreferences(
-          Id.Application.from(cliConfig.getCurrentNamespace(), programIdParts[0]),
-          type.getPluralName(), programIdParts[1], resolved)));
-        break;
-
-      case SERVICE:
-        if (programIdParts.length != 2) {
-          throw new CommandInputError(this);
-        }
-        printStream.print(joinMapEntries(client.getProgramPreferences(
-          Id.Application.from(cliConfig.getCurrentNamespace(), programIdParts[0]),
-          type.getPluralName(), programIdParts[1], resolved)));
-        break;
-
-      case SPARK:
-        if (programIdParts.length != 2) {
-          throw new CommandInputError(this);
-        }
-        printStream.print(joinMapEntries(client.getProgramPreferences(
-          Id.Application.from(cliConfig.getCurrentNamespace(), programIdParts[0]),
-          type.getPluralName(), programIdParts[1], resolved)));
-        break;
-
->>>>>>> 8c87e303
+        return client.getProgramPreferences(parseProgramId(programIdParts, type.getProgramType()), resolved);
       default:
         throw new IllegalArgumentException("Unrecognized Element Type for Preferences "  + type.getPrettyName());
     }
