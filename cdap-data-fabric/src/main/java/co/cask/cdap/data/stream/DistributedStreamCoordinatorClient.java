--- conflicted
+++ resolved
@@ -24,12 +24,7 @@
 import co.cask.cdap.common.zookeeper.coordination.ResourceModifier;
 import co.cask.cdap.common.zookeeper.coordination.ResourceRequirement;
 import co.cask.cdap.common.zookeeper.store.ZKPropertyStore;
-<<<<<<< HEAD
-import co.cask.cdap.data2.transaction.stream.StreamAdmin;
 import co.cask.cdap.proto.Id;
-import com.google.common.base.Functions;
-=======
->>>>>>> 87a72ff8
 import com.google.common.collect.ImmutableSet;
 import com.google.inject.Inject;
 import com.google.inject.Singleton;
@@ -78,21 +73,15 @@
   }
 
   @Override
-<<<<<<< HEAD
-  public ListenableFuture<Void> streamCreated(final Id.Stream streamId) {
-    // modify the requirement to add the new stream as a new partition of the existing requirement
-    ListenableFuture<ResourceRequirement> future = resourceCoordinatorClient.modifyRequirement(
-=======
-  protected Lock getLock(String streamName) {
+  protected Lock getLock(Id.Stream streamId) {
     // It's ok to create new locks every time as it's backed by ZK for distributed lock
     ZKClient lockZKClient = ZKClients.namespace(zkClient, "/" + Constants.Service.STREAMS + "/locks");
-    return new ReentrantDistributedLock(lockZKClient, streamName);
+    return new ReentrantDistributedLock(lockZKClient, streamId.toId());
   }
 
   @Override
-  protected void streamCreated(final String streamName) {
+  protected void streamCreated(final Id.Stream streamId) {
     resourceCoordinatorClient.modifyRequirement(
->>>>>>> 87a72ff8
       Constants.Service.STREAMS, new ResourceModifier() {
         @Nullable
         @Override
