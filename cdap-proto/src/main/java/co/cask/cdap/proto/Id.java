/*
 * Copyright © 2014-2015 Cask Data, Inc.
 *
 * Licensed under the Apache License, Version 2.0 (the "License"); you may not
 * use this file except in compliance with the License. You may obtain a copy of
 * the License at
 *
 * http://www.apache.org/licenses/LICENSE-2.0
 *
 * Unless required by applicable law or agreed to in writing, software
 * distributed under the License is distributed on an "AS IS" BASIS, WITHOUT
 * WARRANTIES OR CONDITIONS OF ANY KIND, either express or implied. See the
 * License for the specific language governing permissions and limitations under
 * the License.
 */

package co.cask.cdap.proto;

import com.google.common.base.CharMatcher;
import com.google.common.base.Charsets;
import com.google.common.base.Objects;
import com.google.common.base.Preconditions;
import com.google.common.base.Splitter;
import com.google.common.collect.Iterables;

import javax.annotation.Nullable;

/**
 * Contains collection of classes representing different types of Ids.
 */
public abstract class Id {

  private static boolean isId(String name) {
    return CharMatcher.inRange('A', 'Z')
      .or(CharMatcher.inRange('a', 'z'))
      .or(CharMatcher.is('-'))
      .or(CharMatcher.is('_'))
      .or(CharMatcher.inRange('0', '9')).matchesAllOf(name);
  }

  /**
   * Allow '.' and '$' for dataset ids since they can be fully qualified class names
   */
  private static boolean isValidDatasetId(String datasetId) {
    return CharMatcher.inRange('A', 'Z')
      .or(CharMatcher.inRange('a', 'z'))
      .or(CharMatcher.is('-'))
      .or(CharMatcher.is('_'))
      .or(CharMatcher.inRange('0', '9'))
      .or(CharMatcher.is('.'))
      .or(CharMatcher.is('$')).matchesAllOf(datasetId);
  }

  public final String getIdType() {
    // TODO: refactor
    return this.getClass().getSimpleName().toLowerCase();
  }

  public final String getIdRep() {
    Id parent = getParent();
    if (parent == null) {
      return getIdType() + ":" + getId();
    } else {
      return parent.getIdRep() + "/" + getIdType() + ":" + getId();
    }
  }

  @Nullable
  protected abstract Id getParent();

  public abstract String getId();

  /**
   * Indicates that the ID belongs to a namespace.
   */
  public abstract static class NamespacedId extends Id {
    public abstract Namespace getNamespace();
  }

  /**
   * Uniquely identifies a Query Handle.
   */
  public static final class QueryHandle extends Id {
    private final String id;

    private QueryHandle(String id) {
      Preconditions.checkNotNull(id, "id cannot be null.");
      this.id = id;
    }

    public static QueryHandle from(String id) {
      return new QueryHandle(id);
    }

    @Nullable
    @Override
    protected Id getParent() {
      return null;
    }

    @Override
    public String getId() {
      return id;
    }
  }

  /**
   * Uniquely identifies a System Service.
   */
  public static final class SystemService extends Id {
    private final String id;

    private SystemService(String id) {
      Preconditions.checkNotNull(id, "id cannot be null.");
      this.id = id;
    }

    public static SystemService from(String id) {
      return new SystemService(id);
    }

    @Nullable
    @Override
    protected Id getParent() {
      return null;
    }

    @Override
    public String getId() {
      return id;
    }
  }

  /**
   * Uniquely identifies a Namespace.
   */
  public static final class Namespace extends Id {
    public static final Namespace DEFAULT = Id.Namespace.from("default");

    private final String id;

    public Namespace(String id) {
      Preconditions.checkNotNull(id, "Namespace '" + id + "' cannot be null.");
      Preconditions.checkArgument(isId(id), "Namespace '" + id + "' has an incorrect format.");
      this.id = id;
    }

    @Override
    public String getId() {
      return id;
    }

    @Override
    public boolean equals(Object o) {
      if (this == o) {
        return true;
      }
      if (o == null || getClass() != o.getClass()) {
        return false;
      }

      return id.equals(((Namespace) o).id);
    }

    @Override
    public int hashCode() {
      return id.hashCode();
    }

    public static Namespace from(String namespace) {
      return new Namespace(namespace);
    }

    @Override
    public String toString() {
      return id;
    }

    @Nullable
    @Override
    protected Id getParent() {
      return null;
    }
  }

  /**
   * Uniquely identifies an Adapter Type.
   */
  public static final class AdapterType extends NamespacedId {
    private final Namespace namespace;
    private final String adapterTypeId;

    public AdapterType(final Namespace namespace, final String adapterTypeId) {
      Preconditions.checkNotNull(namespace, "namespace cannot be null.");
      Preconditions.checkNotNull(adapterTypeId, "adapterTypeId cannot be null.");
      this.namespace = namespace;
      this.adapterTypeId = adapterTypeId;
    }

    @Override
    public Namespace getNamespace() {
      return namespace;
    }

    public String getNamespaceId() {
      return namespace.getId();
    }

    @Override
    public String getId() {
      return adapterTypeId;
    }

    @Override
    public boolean equals(Object o) {
      if (this == o) {
        return true;
      }
      if (o == null || getClass() != o.getClass()) {
        return false;
      }

      AdapterType that = (AdapterType) o;
      return namespace.equals(that.namespace) && adapterTypeId.equals(that.adapterTypeId);
    }

    @Override
    public int hashCode() {
      return Objects.hashCode(namespace, adapterTypeId);
    }

    public static AdapterType from(Namespace id, String adapterTypeId) {
      return new AdapterType(id, adapterTypeId);
    }

    public static AdapterType from(String namespaceId, String adapterTypeId) {
      return new AdapterType(Namespace.from(namespaceId), adapterTypeId);
    }

    @Override
    public Id getParent() {
      return namespace;
    }
  }

  /**
   * Uniquely identifies an Application Template.
   */
  public static final class ApplicationTemplate extends Id {
    private final String template;

    public ApplicationTemplate(final String template) {
      Preconditions.checkNotNull(template, "template cannot be null.");
      this.template = template;
    }

    @Nullable
    @Override
    protected Id getParent() {
      return null;
    }

    @Override
    public String getId() {
      return template;
    }

    @Override
    public boolean equals(Object o) {
      if (this == o) {
        return true;
      }
      if (o == null || getClass() != o.getClass()) {
        return false;
      }

      Application that = (Application) o;
      return template.equals(that.applicationId);
    }

    @Override
    public int hashCode() {
      return Objects.hashCode(template);
    }

    public static ApplicationTemplate from(String template) {
      return new ApplicationTemplate(template);
    }
  }

  /**
   * Uniquely identifies an Application.
   */
  public static final class Application extends NamespacedId {
    private final Namespace namespace;
    private final String applicationId;

    public Application(final Namespace namespace, final String applicationId) {
<<<<<<< HEAD
      Preconditions.checkNotNull(namespace, "namespace cannot be null.");
      Preconditions.checkNotNull(applicationId, "applicationId cannot be null.");
=======
      Preconditions.checkNotNull(namespace, "Namespace cannot be null.");
      Preconditions.checkNotNull(applicationId, "Application cannot be null.");
      Preconditions.checkArgument(isId(applicationId), "Invalid Application ID.");
>>>>>>> d5f6e1a4
      this.namespace = namespace;
      this.applicationId = applicationId;
    }

    @Override
    public Namespace getNamespace() {
      return namespace;
    }

    public String getNamespaceId() {
      return namespace.getId();
    }

    @Override
    public String getId() {
      return applicationId;
    }

    @Override
    public boolean equals(Object o) {
      if (this == o) {
        return true;
      }
      if (o == null || getClass() != o.getClass()) {
        return false;
      }

      Application that = (Application) o;
      return namespace.equals(that.namespace) && applicationId.equals(that.applicationId);
    }

    @Override
    public int hashCode() {
      return Objects.hashCode(namespace, applicationId);
    }

    public static Application from(Namespace id, String applicationId) {
      return new Application(id, applicationId);
    }

    public static Application from(String namespaceId, String applicationId) {
      return new Application(Namespace.from(namespaceId), applicationId);
    }

    public static Application from(Adapter adapter, String adapterSpecType) {
      return new Application(adapter.getNamespace(), adapterSpecType);
    }

    @Override
    public Id getParent() {
      return namespace;
    }
  }

  /**
   * Uniquely identifies an Adapter.
   */
  public static final class Adapter extends NamespacedId {
    private final Namespace namespace;
    private final String adapterId;

    public Adapter(final Namespace namespace, final String adapterId) {
      Preconditions.checkNotNull(namespace, "namespace cannot be null.");
      Preconditions.checkNotNull(adapterId, "adapterId cannot be null.");
      this.namespace = namespace;
      this.adapterId = adapterId;
    }

    @Override
    public Namespace getNamespace() {
      return namespace;
    }

    public String getNamespaceId() {
      return namespace.getId();
    }

    @Override
    public String getId() {
      return adapterId;
    }

    @Override
    public boolean equals(Object o) {
      if (this == o) {
        return true;
      }
      if (o == null || getClass() != o.getClass()) {
        return false;
      }

      Adapter that = (Adapter) o;
      return namespace.equals(that.namespace) && adapterId.equals(that.adapterId);
    }

    @Override
    public int hashCode() {
      return Objects.hashCode(namespace, adapterId);
    }

    public static Adapter from(Namespace id, String adapterId) {
      return new Adapter(id, adapterId);
    }

    public static Adapter from(String namespaceId, String adapterId) {
      return new Adapter(Namespace.from(namespaceId), adapterId);
    }

    @Override
    public Id getParent() {
      return namespace;
    }
  }


  /**
   * Uniquely identifies a Program run.
   */
  public static class Run extends NamespacedId {

    private final Program program;
    private final String id;

    public Run(Program program, String id) {
      this.program = program;
      this.id = id;
    }

    public Program getProgram() {
      return program;
    }

    @Override
    public Namespace getNamespace() {
      return program.getNamespace();
    }

    @Nullable
    @Override
    protected Id getParent() {
      return program;
    }

    @Override
    public String getId() {
      return id;
    }
  }

  /**
   * Uniquely identifies a Program.
   */
  public static class Program extends NamespacedId {
    private final Application application;
    private final ProgramType type;
    private final String id;

    public Program(Application application, ProgramType type, final String id) {
      Preconditions.checkNotNull(application, "application cannot be null.");
      Preconditions.checkNotNull(application, "type cannot be null.");
      Preconditions.checkNotNull(id, "id cannot be null.");
      this.application = application;
      this.type = type;
      this.id = id;
    }

    @Override
    public String getId() {
      return id;
    }

    public ProgramType getType() {
      return type;
    }

    public String getApplicationId() {
      return application.getId();
    }

    public String getNamespaceId() {
      return application.getNamespaceId();
    }

    public Namespace getNamespace() {
      return application.getNamespace();
    }

    public Application getApplication() {
      return application;
    }

    @Override
    public boolean equals(Object o) {
      if (this == o) {
        return true;
      }
      if (o == null || getClass() != o.getClass()) {
        return false;
      }

      Program program = (Program) o;
      return application.equals(program.application) && id.equals(program.id);
    }

    @Override
    public int hashCode() {
      int result = application.hashCode();
      result = 31 * result + id.hashCode();
      return result;
    }

    public static Program from(Application appId, ProgramType type, String pgmId) {
      return new Program(appId, type, pgmId);
    }

    public static Program from(Id.Namespace namespaceId, String appId, ProgramType type, String pgmId) {
      return new Program(new Application(namespaceId, appId), type, pgmId);
    }

    public static Program from(String namespaceId, String appId, ProgramType type, String pgmId) {
      return new Program(new Application(new Namespace(namespaceId), appId), type, pgmId);
    }

    @Override
    public String toString() {
      StringBuilder sb = new StringBuilder("ProgramId(");

      sb.append("namespaceId:");
      if (this.application.getNamespaceId() == null) {
        sb.append("null");
      } else {
        sb.append(this.application.getNamespaceId());
      }
      sb.append(", applicationId:");
      if (this.application.getId() == null) {
        sb.append("null");
      } else {
        sb.append(this.application.getId());
      }
      sb.append(", runnableId:");
      if (this.id == null) {
        sb.append("null");
      } else {
        sb.append(this.id);
      }
      sb.append(")");
      return sb.toString();
    }

    @Override
    public Id getParent() {
      return application;
    }
  }

  /**
   * Uniquely identifies a Worker.
   */
  public static class Worker extends Program {

    private Worker(Application application, String id) {
      super(application, ProgramType.WORKER, id);
    }

    public static Worker from(Application application, String id) {
      return new Worker(application, id);
    }
  }

  /**
   * Uniquely identifies a Service.
   */
  public static class Service extends Program {

    private Service(Application application, String id) {
      super(application, ProgramType.SERVICE, id);
    }

    public static Service from(Application application, String id) {
      return new Service(application, id);
    }

    /**
     * Uniquely identifies a Service Runnable.
     */
    public static class Runnable extends NamespacedId {

      private final Service service;
      private final String id;

      private Runnable(Service service, String id) {
        Preconditions.checkArgument(service != null, "flow cannot be null");
        Preconditions.checkArgument(id != null, "id cannot be null");
        this.service = service;
        this.id = id;
      }

      public static Runnable from(Service service, String id) {
        return new Runnable(service, id);
      }

      @Override
      public Namespace getNamespace() {
        return service.getNamespace();
      }

      @Nullable
      @Override
      protected Id getParent() {
        return service;
      }

      @Override
      public String getId() {
        return id;
      }
    }
  }

  /**
   * Uniquely identifies a Flow.
   */
  public static class Flow extends Program {

    private Flow(Application application, String id) {
      super(application, ProgramType.FLOW, id);
    }

    public static Flow from(Application application, String flowId) {
      return new Flow(application, flowId);
    }

    public static Flow from(String appId, String flowId) {
      return new Flow(Id.Application.from(Namespace.DEFAULT, appId), flowId);
    }

    /**
     * Uniquely identifies a Flowlet.
     */
    public static class Flowlet extends NamespacedId {

      private final Flow flow;
      private final String id;

      private Flowlet(Flow flow, String id) {
        Preconditions.checkArgument(flow != null, "flow cannot be null");
        Preconditions.checkArgument(id != null, "id cannot be null");
        this.flow = flow;
        this.id = id;
      }

      public static Flowlet from(Flow flow, String id) {
        return new Flowlet(flow, id);
      }

      public static Flowlet from(Application app, String flowId, String id) {
        return new Flowlet(new Flow(app, flowId), id);
      }

      @Override
      public Namespace getNamespace() {
        return flow.getNamespace();
      }

      @Nullable
      @Override
      protected Id getParent() {
        return flow;
      }

      @Override
      public String getId() {
        return id;
      }
    }
  }

  /**
   * Uniquely identifies a Procedure.
   */
  public static class Procedure extends Program {

    private Procedure(Application application, String id) {
      super(application, ProgramType.PROCEDURE, id);
    }

    public static Procedure from(Application application, String id) {
      return new Procedure(application, id);
    }

    public static Procedure from(String appId, String procedureId) {
      return new Procedure(Id.Application.from(Namespace.DEFAULT, appId), procedureId);
    }

    /**
     * Uniquely identifies a Procedure Handler.
     */
    public static class Method extends NamespacedId {

      private final Procedure procedure;
      private final String id;

      private Method(Procedure procedure, String id) {
        Preconditions.checkArgument(procedure != null, "procedure cannot be null");
        Preconditions.checkArgument(id != null, "id cannot be null");
        this.procedure = procedure;
        this.id = id;
      }

      public static Method from(Procedure procedure, String id) {
        return new Method(procedure, id);
      }

      @Override
      public Namespace getNamespace() {
        return procedure.getNamespace();
      }

      @Nullable
      @Override
      protected Id getParent() {
        return procedure;
      }

      @Override
      public String getId() {
        return id;
      }
    }
  }

  /**
   * Represents ID of a Schedule.
   */
  public static class Schedule extends NamespacedId {

    private final Application application;
    private final String id;

    private Schedule(Application application, String id) {
      Preconditions.checkArgument(application != null, "application cannot be null.");
      Preconditions.checkArgument(id != null && !id.isEmpty(), "id cannot be null or empty.");
      this.application = application;
      this.id = id;
    }

    @Override
    public Id getParent() {
      return application;
    }

    @Override
    public String getId() {
      return id;
    }

    @Override
    public Namespace getNamespace() {
      return application.getNamespace();
    }

    @Override
    public String toString() {
      return Objects.toStringHelper(this)
        .add("application", application)
        .add("id", id).toString();
    }

    public static Schedule from(Application application, String id) {
      return new Schedule(application, id);
    }

    public static Schedule from(Namespace namespace, String appId, String id) {
      return new Schedule(Id.Application.from(namespace, appId), id);
    }
  }

  /**
   * Represents ID of a Notification feed.
   */
  public static class NotificationFeed extends NamespacedId {

    private final Namespace namespace;
    private final String category;
    private final String name;

    private final String description;

    /**
     * {@link NotificationFeed} object from an id in the form of "namespace.category.name".
     *
     * @param id id of the notification feed to build
     * @return a {@link NotificationFeed} object which id is the same as {@code id}
     * @throws IllegalArgumentException when the id doesn't match a valid feed id
     */
    public static NotificationFeed fromId(String id) {
      String[] idParts = id.split("\\.");
      if (idParts.length != 3) {
        throw new IllegalArgumentException(String.format("Id %s is not a valid feed id.", id));
      }
      return new NotificationFeed(idParts[0], idParts[1], idParts[2], "");
    }

    private NotificationFeed(String namespace, String category, String name, String description) {
      Preconditions.checkArgument(namespace != null && !namespace.isEmpty(),
                                  "Namespace value cannot be null or empty.");
      Preconditions.checkArgument(category != null && !category.isEmpty(),
                                  "Category value cannot be null or empty.");
      Preconditions.checkArgument(name != null && !name.isEmpty(), "Name value cannot be null or empty.");
      Preconditions.checkArgument(isId(namespace) && isId(category) && isId(name),
                                  "Namespace, category or name has a wrong format.");

      this.namespace = Namespace.from(namespace);
      this.category = category;
      this.name = name;
      this.description = description;
    }

    public String getCategory() {
      return category;
    }

    @Nullable
    @Override
    protected Id getParent() {
      return namespace;
    }

    @Override
    public String getId() {
      return name;
    }

    public String getFeedId() {
      return String.format("%s.%s.%s", namespace.getId(), category, name);
    }

    public String getNamespaceId() {
      return namespace.getId();
    }

    public String getName() {
      return name;
    }

    public String getDescription() {
      return description;
    }

    @Override
    public Namespace getNamespace() {
      return namespace;
    }

    /**
     * Builder used to build {@link NotificationFeed}.
     */
    public static final class Builder {
      private String category;
      private String name;
      private String namespaceId;
      private String description;

      public Builder() {
        // No-op
      }

      public Builder(NotificationFeed feed) {
        this.namespaceId = feed.getNamespaceId();
        this.category = feed.getCategory();
        this.name = feed.getName();
        this.description = feed.getDescription();
      }

      public Builder setName(final String name) {
        this.name = name;
        return this;
      }

      public Builder setNamespaceId(final String namespace) {
        this.namespaceId = namespace;
        return this;
      }

      public Builder setDescription(final String description) {
        this.description = description;
        return this;
      }

      public Builder setCategory(final String category) {
        this.category = category;
        return this;
      }

      /**
       * @return a {@link NotificationFeed} object containing all the fields set in the builder.
       * @throws IllegalArgumentException if the namespaceId, category or name is invalid.
       */
      public NotificationFeed build() {
        return new NotificationFeed(namespaceId, category, name, description);
      }
    }

    @Override
    public String toString() {
      return Objects.toStringHelper(this)
        .add("namespace", namespace)
        .add("category", category)
        .add("name", name)
        .add("description", description)
        .toString();
    }

    @Override
    public boolean equals(Object o) {
      if (this == o) {
        return true;
      }
      if (o == null || getClass() != o.getClass()) {
        return false;
      }

      NotificationFeed that = (NotificationFeed) o;
      return Objects.equal(this.namespace, that.namespace)
        && Objects.equal(this.category, that.category)
        && Objects.equal(this.name, that.name);
    }

    @Override
    public int hashCode() {
      return Objects.hashCode(namespace, category, name);
    }
  }

  /**
   * Id.Stream uniquely identifies a stream.
   */
  public static final class Stream extends NamespacedId {
    private final Namespace namespace;
    private final String streamName;
    private transient int hashCode;

    private transient String id;
    private transient byte[] idBytes;

    private Stream(final Namespace namespace, final String streamName) {
      Preconditions.checkNotNull(namespace, "Namespace cannot be null.");
      Preconditions.checkNotNull(streamName, "Stream name cannot be null.");

      Preconditions.checkArgument(isId(streamName), "Stream name can only contain alphanumeric, " +
                                    "'-' and '_' characters: %s", streamName);

      this.namespace = namespace;
      this.streamName = streamName;
    }

    @Override
    public Namespace getNamespace() {
      return namespace;
    }

    @Nullable
    @Override
    protected Id getParent() {
      return namespace;
    }

    public String getNamespaceId() {
      return namespace.getId();
    }

    @Override
    public String getId() {
      return streamName;
    }

    public static Stream from(Namespace id, String streamName) {
      return new Stream(id, streamName);
    }

    public static Stream from(String namespaceId, String streamName) {
      return from(Id.Namespace.from(namespaceId), streamName);
    }

    public static Stream fromId(String id) {
      Iterable<String> comps = Splitter.on('.').omitEmptyStrings().split(id);
      Preconditions.checkArgument(2 == Iterables.size(comps));

      String namespace = Iterables.get(comps, 0);
      String streamName = Iterables.get(comps, 1);
      return from(namespace, streamName);
    }

    public String toId() {
      if (id == null) {
        id = String.format("%s.%s", namespace, streamName);
      }
      return id;
    }

    public byte[] toBytes() {
      if (idBytes == null) {
        idBytes = toId().getBytes(Charsets.US_ASCII);
      }
      return idBytes;
    }

    @Override
    public int hashCode() {
      int h = hashCode;
      if (h == 0) {
        h = 31 * namespace.hashCode() + streamName.hashCode();
        hashCode = h;
      }
      return h;
    }

    @Override
    public boolean equals(Object o) {
      if (this == o) {
        return true;
      }
      if (o == null || getClass() != o.getClass()) {
        return false;
      }

      Stream that = (Stream) o;

      return this.namespace.equals(that.namespace) &&
        this.streamName.equals(that.streamName);
    }

    @Override
    public String toString() {
      return Objects.toStringHelper(this)
        .add("namespace", namespace)
        .add("streamName", streamName)
        .toString();
    }
  }

  /**
   * Dataset Type Id identifies a given dataset module.
   */
  public static final class DatasetType extends NamespacedId {
    private final Namespace namespace;
    private final String typeName;

    private DatasetType(Namespace namespace, String typeName) {
      Preconditions.checkNotNull(namespace, "Namespace cannot be null.");
      Preconditions.checkNotNull(typeName, "Dataset type id cannot be null.");
      Preconditions.checkArgument(isValidDatasetId(typeName), "Invalid characters found in dataset type Id. '" +
        typeName + "'. Module id can contain alphabets, numbers or _, -, . or $ characters");
      this.namespace = namespace;
      this.typeName = typeName;
    }

    @Override
    public Namespace getNamespace() {
      return namespace;
    }

    public String getNamespaceId() {
      return namespace.getId();
    }

    public String getTypeName() {
      return typeName;
    }

    @Override
    public boolean equals(Object o) {
      if (this == o) {
        return true;
      }
      if (o == null || getClass() != o.getClass()) {
        return false;
      }

      DatasetType that = (DatasetType) o;
      return namespace.equals(that.namespace) && typeName.equals(that.typeName);
    }

    @Override
    public int hashCode() {
      return Objects.hashCode(namespace, typeName);
    }

    @Override
    public String toString() {
      return Objects.toStringHelper(this)
        .add("namespace", namespace)
        .add("typeName", typeName)
        .toString();
    }

    public static DatasetType from(Namespace id, String typeId) {
      return new DatasetType(id, typeId);
    }

    public static DatasetType from(String namespaceId, String typeId) {
      return new DatasetType(Namespace.from(namespaceId), typeId);
    }

    @Nullable
    @Override
    protected Id getParent() {
      return namespace;
    }

    @Override
    public String getId() {
      return typeName;
    }
  }

  /**
   * Dataset Module Id identifies a given dataset module.
   */
  public static final class DatasetModule extends NamespacedId {
    private final Namespace namespace;
    private final String moduleId;

    private DatasetModule(Namespace namespace, String moduleId) {
      Preconditions.checkNotNull(namespace, "Namespace cannot be null.");
      Preconditions.checkNotNull(moduleId, "Dataset module id cannot be null.");
      Preconditions.checkArgument(isValidDatasetId(moduleId), "Invalid characters found in dataset module Id. '" +
        moduleId + "'. Module id can contain alphabets, numbers or _, -, . or $ characters");
      this.namespace = namespace;
      this.moduleId = moduleId;
    }

    @Override
    public Namespace getNamespace() {
      return namespace;
    }

    public String getNamespaceId() {
      return namespace.getId();
    }

    @Nullable
    @Override
    protected Id getParent() {
      return namespace;
    }

    public String getId() {
      return moduleId;
    }

    @Override
    public boolean equals(Object o) {
      if (this == o) {
        return true;
      }
      if (o == null || getClass() != o.getClass()) {
        return false;
      }

      DatasetModule that = (DatasetModule) o;
      return namespace.equals(that.namespace) && moduleId.equals(that.moduleId);
    }

    @Override
    public int hashCode() {
      return Objects.hashCode(namespace, moduleId);
    }

    @Override
    public String toString() {
      return Objects.toStringHelper(this)
       .add("namespace", namespace)
       .add("module", moduleId)
       .toString();
    }

    public static DatasetModule from(Namespace id, String moduleId) {
      return new DatasetModule(id, moduleId);
    }

    public static DatasetModule from(String namespaceId, String moduleId) {
      return new DatasetModule(Namespace.from(namespaceId), moduleId);
    }
  }

  /**
   * Dataset Instance Id identifies a given dataset instance.
   */
  public static final class DatasetInstance extends NamespacedId {
    private final Namespace namespace;
    private final String instanceId;

    private DatasetInstance(Namespace namespace, String instanceId) {
      Preconditions.checkNotNull(namespace, "Namespace cannot be null.");
      Preconditions.checkNotNull(instanceId, "Dataset instance id cannot be null.");
      Preconditions.checkArgument(isValidDatasetId(instanceId), "Invalid characters found in dataset instance id. '" +
        instanceId + "'. Instance id can contain alphabets, numbers or _, -, . or $ characters");
      this.namespace = namespace;
      this.instanceId = instanceId;
    }

    @Override
    public Namespace getNamespace() {
      return namespace;
    }

    public String getNamespaceId() {
      return namespace.getId();
    }

    @Nullable
    @Override
    protected Id getParent() {
      return namespace;
    }

    public String getId() {
      return instanceId;
    }

    @Override
    public boolean equals(Object o) {
      if (this == o) {
        return true;
      }
      if (o == null || getClass() != o.getClass()) {
        return false;
      }

      DatasetInstance that = (DatasetInstance) o;
      return namespace.equals(that.namespace) && instanceId.equals(that.instanceId);
    }

    @Override
    public int hashCode() {
      return Objects.hashCode(namespace, instanceId);
    }

    @Override
    public String toString() {
      return Objects.toStringHelper(this)
        .add("namespace", namespace)
        .add("instance", instanceId)
        .toString();
    }

    public static DatasetInstance from(Namespace id, String instanceId) {
      return new DatasetInstance(id, instanceId);
    }

    public static DatasetInstance from(String namespaceId, String instanceId) {
      return new DatasetInstance(Namespace.from(namespaceId), instanceId);
    }
  }
}<|MERGE_RESOLUTION|>--- conflicted
+++ resolved
@@ -296,14 +296,9 @@
     private final String applicationId;
 
     public Application(final Namespace namespace, final String applicationId) {
-<<<<<<< HEAD
-      Preconditions.checkNotNull(namespace, "namespace cannot be null.");
-      Preconditions.checkNotNull(applicationId, "applicationId cannot be null.");
-=======
       Preconditions.checkNotNull(namespace, "Namespace cannot be null.");
       Preconditions.checkNotNull(applicationId, "Application cannot be null.");
       Preconditions.checkArgument(isId(applicationId), "Invalid Application ID.");
->>>>>>> d5f6e1a4
       this.namespace = namespace;
       this.applicationId = applicationId;
     }
