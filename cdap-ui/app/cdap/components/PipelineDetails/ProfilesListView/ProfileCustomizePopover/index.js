--- conflicted
+++ resolved
@@ -51,11 +51,7 @@
   }
 
   render() {
-<<<<<<< HEAD
-    let {name, provisioner, scope} = this.props.profile;
-=======
     let {name, provisioner, scope, label: profileLabel} = this.props.profile;
->>>>>>> 197606cc
     let profileName = getProfileNameWithScope(name, scope);
     let customizeLink = () => (<div className="btn-link">Customize</div>);
     return (
