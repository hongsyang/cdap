/*
 * Copyright © 2016-2018 Cask Data, Inc.
 *
 * Licensed under the Apache License, Version 2.0 (the "License"); you may not
 * use this file except in compliance with the License. You may obtain a copy of
 * the License at
 *
 * http://www.apache.org/licenses/LICENSE-2.0
 *
 * Unless required by applicable law or agreed to in writing, software
 * distributed under the License is distributed on an "AS IS" BASIS, WITHOUT
 * WARRANTIES OR CONDITIONS OF ANY KIND, either express or implied. See the
 * License for the specific language governing permissions and limitations under
 * the License.
 */

import isObject from 'lodash/isObject';
import numeral from 'numeral';
import moment from 'moment';
import isNil from 'lodash/isNil';
import isEmpty from 'lodash/isEmpty';
import T from 'i18n-react';
import {compose} from 'redux';

/*
  Purpose: Query a json object or an array of json objects
  Return: Returns undefined if property is not defined(never set) and
          and a valid value (including null) if defined.
  Usage:
    var obj1 = [
      {
        p1: 'something',
        p2: {
          p21: 'angular',
          p22: 21,
          p23: {
            p231: 'ember',
            p232: null
          }
        },
        p3: 1296,
        p4: [1, 2, 3],
        p5: null
      },
      {
        p101: 'somethingelse'
      }
    ]
    1. query(obj1, 0, 'p1') => 'something'
    2. query(obj1, 0, 'p2', 'p22') => 21
    3. query(obj1, 0, 'p2', 'p32') => { p231: 'ember'}
    4. query(obj1, 0, 'notaproperty') => undefined
    5. query(obj1, 0, 'p2', 'p32', 'somethingelse') => undefined
    6. query(obj1, 1, 'p2', 'p32') => undefined
    7. query(obj1, 0, 'p2', 'p23', 'p232') => null
    8. query(obj1, 0, 'p5') => null
 */

function objectQuery(obj) {
  if (!isObject(obj)) {
    return null;
  }
  for (var i = 1; i < arguments.length; i++) {
    if (!isObject(obj)) {
      return undefined;
    }
    obj = obj[arguments[i]];
  }
  return obj;
}
export const HUMANREADABLESTORAGE = 'STORAGE';
export const HUMANREADABLESTORAGE_NODECIMAL = "NODECIMAL";

function humanReadableNumber(num, type) {
  if (typeof num !== 'number') {
    return num;
  }

  switch (type) {
    case HUMANREADABLESTORAGE:
      return convertBytesToHumanReadable(num);
    case HUMANREADABLESTORAGE_NODECIMAL:
      return convertBytesToHumanReadable(num, HUMANREADABLESTORAGE_NODECIMAL);
    default:
      return numeral(num).format('0,0');
  }

}
function humanReadableDate(date, isMilliseconds) {
  const format = 'MM-DD-YYYY HH:mm:ss A';
  if (isMilliseconds) {
    return moment(date).format(format);
  }
  return (moment(date * 1000)).format(format);
}

const ONE_MIN_SECONDS = 60;
const ONE_HOUR_SECONDS = ONE_MIN_SECONDS * 60;
const ONE_DAY_SECONDS = ONE_HOUR_SECONDS * 24;
const ONE_WEEK_SECONDS = ONE_DAY_SECONDS * 7;
const ONE_MONTH_SECONDS = ONE_DAY_SECONDS * 30;
const ONE_YEAR_SECONDS = ONE_MONTH_SECONDS * 12;

function humanReadableDuration(timeInSeconds) {
  if (typeof timeInSeconds !== 'number') {
    return timeInSeconds;
  }
  const pluralize = (number, label) => number > 1 ? `${label}s` : label;
  if (timeInSeconds < 60) {
    return `${Math.floor(timeInSeconds)} ${pluralize(timeInSeconds, T.translate('commons.secShortLabel'))}`;
  }
  if (timeInSeconds < ONE_HOUR_SECONDS) {
    let mins = Math.floor(timeInSeconds / ONE_MIN_SECONDS);
    let secs = Math.floor(timeInSeconds % ONE_MIN_SECONDS);
    return `${mins} ${pluralize(mins, 'min')} ${secs} secs`;
  }
  if (timeInSeconds < ONE_DAY_SECONDS) {
    let hours = Math.floor(timeInSeconds / ONE_HOUR_SECONDS);
    return `${hours} ${pluralize(hours, 'hour')} ${humanReadableDuration(timeInSeconds - (ONE_HOUR_SECONDS * hours))}`;
  }
  if (timeInSeconds < ONE_WEEK_SECONDS) {
    let days = Math.floor(timeInSeconds / ONE_DAY_SECONDS);
    return `${days} ${pluralize(days, 'day')} ${humanReadableDuration(timeInSeconds - (ONE_DAY_SECONDS * days))}`;
  }
  // Hopefully we don't reach beyond this point.
  if (timeInSeconds < ONE_MONTH_SECONDS) {
    let weeks = Math.floor(timeInSeconds / ONE_WEEK_SECONDS);
    return `${weeks} ${pluralize(weeks, 'week')} ${humanReadableDuration(timeInSeconds - (ONE_WEEK_SECONDS * weeks))}`;
  }
  if (timeInSeconds < ONE_YEAR_SECONDS) {
    let months = Math.floor(timeInSeconds / ONE_MONTH_SECONDS);
    return `${months} ${pluralize(months, 'month')} ${humanReadableDuration(timeInSeconds - (ONE_MONTH_SECONDS * months))}`;
  }
}
function contructUrl ({path}) {
  return [
    window.CDAP_CONFIG.sslEnabled? 'https://': 'http://',
    window.CDAP_CONFIG.cdap.routerServerUrl,
    ':',
    window.CDAP_CONFIG.sslEnabled? window.CDAP_CONFIG.cdap.routerSSLServerPort: window.CDAP_CONFIG.cdap.routerServerPort,
    '/v3',
    path
  ].join('');
}


function convertBytesToHumanReadable(bytes, type, includeSpace) {
  if (!bytes || typeof bytes !== 'number') {
    return bytes;
  }
  let format = includeSpace ? '0.00 b' : '0.00b';

  if (type === HUMANREADABLESTORAGE_NODECIMAL) {
    format = includeSpace ? '0 b' : '0b';
  }

  return numeral(bytes).format(format);
}

function isDescendant(parent, child) {
  var node = child;
  while (node != null) {
    if (node == parent) {
      return true;
    }
    node = node.parentNode;
  }
  return false;
}

function getArtifactNameAndVersion (nameWithVersion) {
  // core-plugins-3.4.0-SNAPSHOT.jar
  // extracts version from the jar file name. We then get the name of the artifact (that is from the beginning up to version beginning)
  // Fixed it to use a suffix pattern. Added `\\-` to detect versions from names such as `redshifttos3-action-plugin-1.0.0.json`
  if (isNil(nameWithVersion) || isEmpty(nameWithVersion)) {
    return {name: nameWithVersion, version: undefined};
  }
  let regExpRule = new RegExp('\\-(\\d+)(?:\\.(\\d+))?(?:\\.(\\d+))?(?:[.\\-](.*))?$');
  let version = regExpRule.exec(nameWithVersion);
  if (!version) {
    return {name: nameWithVersion, version: undefined};
  }
  version = version[0].slice(1);
  let name = nameWithVersion.substr(0, nameWithVersion.indexOf(version) -1);
  return { version, name };
}


function insertAt(arr, index, element) {
  return [
    ...arr.slice(0, index + 1),
    element,
    ...arr.slice(index + 1, arr.length)
  ];
}

function removeAt(arr, index) {
  return [
    ...arr.slice(0, index),
    ...arr.slice(index + 1, arr.length)
  ];
}

function getIcon(entity) {
  switch (entity) {
    case 'application':
    case 'app':
      return 'icon-fist';
    case 'datasetinstance':
    case 'dataset':
      return 'icon-datasets';
    case 'stream':
      return 'icon-streams';
    default:
      return 'fa-exclamation-triangle';
  }
}

const defaultEventObject = {
  stopPropagation: () => {},
  nativeEvent: {
    stopImmediatePropagation: () => {}
  },
  preventDefault: () => {}
};

function preventPropagation(e = defaultEventObject) {
  e.stopPropagation();
  e.nativeEvent ? e.nativeEvent.stopImmediatePropagation() : e.stopImmediatePropagation();
  e.preventDefault();
}

function isNilOrEmptyString(value) {
  return isNil(value) || value === '';
}

function isNumeric(value) {
  return !isNaN(parseFloat(value)) && isFinite(value);
}

function wholeArrayIsNumeric(values) {
  return values.reduce((prev, curr) => {
    return prev && isNumeric(curr);
  }, isNumeric(values[0]));
}

function requiredFieldsCompleted(state, requiredFields) {
  for (let i = 0; i < requiredFields.length; i++) {
    let requiredField = requiredFields[i];
    if (isNilOrEmptyString(state[requiredField])) {
      return false;
    }
  }

  return true;
}

const defaultAction = {
  action : '',
  payload : {}
};

const difference = (first, second) => {
  return first > second ? first - second : second - first;
};

const isPluginSink = (pluginType) => {
  return ['batchsink', 'realtimesink', 'sparksink'].indexOf(pluginType) !== -1;
};

const isPluginSource = (pluginType) => {
  return ['batchsource', 'realtimesource', 'streamingsource'].indexOf(pluginType) !== -1;
};

const isBatchPipeline = (pipelineType) => {
  return ['cdap-data-pipeline'].indexOf(pipelineType) !== -1;
};

const composeEnhancers = (storeTitle) =>
  typeof window === 'object' &&
  window.__REDUX_DEVTOOLS_EXTENSION_COMPOSE__ ?
    window.__REDUX_DEVTOOLS_EXTENSION_COMPOSE__({
      name: storeTitle
    }) : compose;

export {
  objectQuery,
  convertBytesToHumanReadable,
  humanReadableNumber,
  humanReadableDuration,
  isDescendant,
  getArtifactNameAndVersion,
  insertAt,
  removeAt,
  humanReadableDate,
  contructUrl,
  getIcon,
  preventPropagation,
  requiredFieldsCompleted,
  defaultAction,
  difference,
  isPluginSource,
  isPluginSink,
  isBatchPipeline,
  composeEnhancers,
<<<<<<< HEAD
  ONE_MIN_SECONDS,
  ONE_HOUR_SECONDS,
  ONE_DAY_SECONDS,
  ONE_WEEK_SECONDS,
  ONE_MONTH_SECONDS,
  ONE_YEAR_SECONDS
=======
  isNumeric,
  wholeArrayIsNumeric
>>>>>>> ccd7d9df
};<|MERGE_RESOLUTION|>--- conflicted
+++ resolved
@@ -303,15 +303,12 @@
   isPluginSink,
   isBatchPipeline,
   composeEnhancers,
-<<<<<<< HEAD
   ONE_MIN_SECONDS,
   ONE_HOUR_SECONDS,
   ONE_DAY_SECONDS,
   ONE_WEEK_SECONDS,
   ONE_MONTH_SECONDS,
-  ONE_YEAR_SECONDS
-=======
+  ONE_YEAR_SECONDS,
   isNumeric,
   wholeArrayIsNumeric
->>>>>>> ccd7d9df
 };