--- conflicted
+++ resolved
@@ -271,19 +271,8 @@
       var filesToMetadataMap = [];
       var appConfig = {};
 
-<<<<<<< HEAD
       var dirPath = __dirname + '/../templates/apps/predefined/';
       var filePath = dirPath + 'config.json';
-=======
-      var filePath = [
-        __dirname,
-        '/../templates/apps/predefined/',
-        apptype,
-        '/',
-        appname,
-        '.json'
-      ].join('');
->>>>>>> a2bd38ff
       var config = {};
       var fileConfig = {}
       try {
