--- conflicted
+++ resolved
@@ -1,36 +1,8 @@
 {
-<<<<<<< HEAD
-  "artifact": {
-    "name": "cdap-etl-realtime",
-    "scope": "SYSTEM",
-    "version": "3.5.0-SNAPSHOT"
-  },
-  "config": {
-    "source": {
-      "name": "Kafka-798d85a0-4280-42c5-a00a-c3383abee3cd",
-      "plugin": {
-        "name": "Kafka",
-        "label": "Kafka",
-        "properties": {
-          "schema": "{\"type\":\"record\",\"name\":\"etlSchemaBody\",\"fields\":[{\"name\":\"remote_host\",\"type\":\"string\"},{\"name\":\"status\",\"type\":\"int\"}]}",
-          "kafka.topic": "logs",
-          "kafka.initial.offset": 0,
-          "kafka.zookeeper": "localhost:2181",
-          "format": "text",
-          "kafka.partitions": "1"
-        },
-        "artifact": {
-          "name": "core-plugins",
-          "scope": "SYSTEM",
-          "version": "1.3.0-SNAPSHOT"
-        }
-      }
-=======
     "artifact": {
         "name": "cdap-etl-realtime",
         "scope": "SYSTEM",
-        "version": "3.4.0-SNAPSHOT"
->>>>>>> 5d529ace
+        "version": "3.5.0-SNAPSHOT"
     },
     "description": "Generate an OLAP Cube in real time from Kafka",
     "name": "KafkaToOLAPCube",
