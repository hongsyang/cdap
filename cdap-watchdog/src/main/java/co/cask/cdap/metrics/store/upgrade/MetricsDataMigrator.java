/*
 * Copyright © 2015 Cask Data, Inc.
 *
 * Licensed under the Apache License, Version 2.0 (the "License"); you may not
 * use this file except in compliance with the License. You may obtain a copy of
 * the License at
 *
 * http://www.apache.org/licenses/LICENSE-2.0
 *
 * Unless required by applicable law or agreed to in writing, software
 * distributed under the License is distributed on an "AS IS" BASIS, WITHOUT
 * WARRANTIES OR CONDITIONS OF ANY KIND, either express or implied. See the
 * License for the specific language governing permissions and limitations under
 * the License.
 */
package co.cask.cdap.metrics.store.upgrade;

import co.cask.cdap.api.common.Bytes;
import co.cask.cdap.api.dataset.DatasetManagementException;
import co.cask.cdap.api.dataset.DatasetProperties;
import co.cask.cdap.api.dataset.table.Row;
import co.cask.cdap.api.dataset.table.Scanner;
import co.cask.cdap.api.metrics.MetricStore;
import co.cask.cdap.api.metrics.MetricType;
import co.cask.cdap.api.metrics.MetricValues;
import co.cask.cdap.common.ServiceUnavailableException;
import co.cask.cdap.common.conf.CConfiguration;
import co.cask.cdap.common.conf.Constants;
import co.cask.cdap.data2.datafabric.DefaultDatasetNamespace;
import co.cask.cdap.data2.datafabric.dataset.DatasetsUtil;
import co.cask.cdap.data2.dataset2.DatasetFramework;
import co.cask.cdap.data2.dataset2.DatasetNamespace;
import co.cask.cdap.data2.dataset2.lib.table.MetricsTable;
import co.cask.cdap.data2.dataset2.lib.table.hbase.MetricHBaseTableUtil;
import co.cask.cdap.data2.dataset2.lib.table.hbase.MetricHBaseTableUtil.Version;
import co.cask.cdap.data2.dataset2.lib.timeseries.EntityTable;
import co.cask.cdap.data2.util.hbase.HBaseTableUtil;
import co.cask.cdap.metrics.store.DefaultMetricStore;
import co.cask.cdap.metrics.store.MetricDatasetFactory;
import co.cask.cdap.proto.id.DatasetId;
import co.cask.cdap.proto.id.NamespaceId;
import com.google.common.base.Splitter;
import com.google.common.collect.ImmutableList;
import com.google.common.collect.ImmutableMap;
import com.google.common.collect.Lists;
import com.google.common.collect.Maps;
import com.google.common.collect.Sets;
import org.apache.hadoop.conf.Configuration;
import org.apache.hadoop.hbase.HTableDescriptor;
import org.apache.hadoop.hbase.client.HBaseAdmin;
import org.slf4j.Logger;
import org.slf4j.LoggerFactory;

import java.io.IOException;
import java.util.List;
import java.util.Map;
import java.util.Set;
import javax.annotation.Nullable;

/**
 * Migration for metrics data from 2.6 to 2.8
 */
public class MetricsDataMigrator {

  private static final Logger LOG = LoggerFactory.getLogger(MetricsDataMigrator.class);
  private static final String TYPE = "type";
  private static final List<String> scopes = ImmutableList.of("system", "user");
  private static final Map<String, List<String>> typeToTagNameMapping =
    ImmutableMap.<String, List<String>>builder()
      .put("f", ImmutableList.of(Constants.Metrics.Tag.APP,
                                 TYPE,
                                 Constants.Metrics.Tag.FLOW,
                                 Constants.Metrics.Tag.FLOWLET,
                                 Constants.Metrics.Tag.INSTANCE_ID))
      .put("b", ImmutableList.of(Constants.Metrics.Tag.APP,
                                 TYPE,
                                 Constants.Metrics.Tag.MAPREDUCE,
                                 Constants.Metrics.Tag.MR_TASK_TYPE,
                                 Constants.Metrics.Tag.INSTANCE_ID))
      .put("s", ImmutableList.of(Constants.Metrics.Tag.APP,
                                 TYPE,
                                 Constants.Metrics.Tag.SPARK,
                                 Constants.Metrics.Tag.INSTANCE_ID))
      .put("u", ImmutableList.of(Constants.Metrics.Tag.APP,
                                 TYPE,
                                 Constants.Metrics.Tag.SERVICE,
                                 Constants.Metrics.Tag.HANDLER,
                                 Constants.Metrics.Tag.INSTANCE_ID))
      .put("w", ImmutableList.of(Constants.Metrics.Tag.APP,
                                 TYPE,
                                 Constants.Metrics.Tag.WORKFLOW,
                                 Constants.Metrics.Tag.INSTANCE_ID))
      .build();

  private static final Map<String, String> metricNameToTagNameMapping =
    ImmutableMap.<String, String>builder()
      .put("store.reads", Constants.Metrics.Tag.DATASET)
      .put("store.writes", Constants.Metrics.Tag.DATASET)
      .put("store.ops", Constants.Metrics.Tag.DATASET)
      .put("store.bytes", Constants.Metrics.Tag.DATASET)
      .put("dataset.store.reads", Constants.Metrics.Tag.DATASET)
      .put("dataset.store.writes", Constants.Metrics.Tag.DATASET)
      .put("dataset.store.ops", Constants.Metrics.Tag.DATASET)
      .put("dataset.store.bytes", Constants.Metrics.Tag.DATASET)
      .put("dataset.size.mb", Constants.Metrics.Tag.DATASET)
      .put("collect.events", Constants.Metrics.Tag.STREAM)
      .put("collect.bytes", Constants.Metrics.Tag.STREAM)
      .put("process.tuples.read", Constants.Metrics.Tag.FLOWLET_QUEUE)
      .put("process.events.in", Constants.Metrics.Tag.FLOWLET_QUEUE)
      .put("process.events.out", Constants.Metrics.Tag.FLOWLET_QUEUE)
      .put("process.events.processed", Constants.Metrics.Tag.FLOWLET_QUEUE)
      .build();

  private static final Map<String, Map<String, String>> mapOldSystemContextToNew =
    ImmutableMap.<String, Map<String, String>>of(
      "transactions", ImmutableMap.of(Constants.Metrics.Tag.NAMESPACE, NamespaceId.SYSTEM.getNamespace(),
                                      Constants.Metrics.Tag.COMPONENT, "transactions"),
      "-", ImmutableMap.of(Constants.Metrics.Tag.NAMESPACE, NamespaceId.SYSTEM.getNamespace()),

      "gateway", ImmutableMap.of(Constants.Metrics.Tag.NAMESPACE, NamespaceId.SYSTEM.getNamespace(),
                                 Constants.Metrics.Tag.COMPONENT, Constants.Gateway.METRICS_CONTEXT,
                                 Constants.Metrics.Tag.HANDLER, Constants.Gateway.STREAM_HANDLER_NAME)
    );

  private final DatasetFramework dsFramework;
  private final MetricStore aggMetricStore;
  private final String entityTableName;
  private final String metricsTableNamePrefix;
  private final String metricsTableName;
  private final CConfiguration cConf;
  private final Configuration hConf;


  public MetricsDataMigrator(final CConfiguration cConf, final Configuration hConf, final DatasetFramework dsFramework,
                             MetricDatasetFactory factory) {
    this.dsFramework = dsFramework;
    this.entityTableName = cConf.get(Constants.Metrics.ENTITY_TABLE_NAME,
                                     UpgradeMetricsConstants.DEFAULT_ENTITY_TABLE_NAME);
    this.metricsTableNamePrefix = cConf.get(Constants.Metrics.METRICS_TABLE_PREFIX,
                                            UpgradeMetricsConstants.DEFAULT_METRICS_TABLE_PREFIX);
    this.metricsTableName = metricsTableNamePrefix + ".agg";
    aggMetricStore = new DefaultMetricStore(factory, new int[]{Integer.MAX_VALUE});
    this.cConf = cConf;
    this.hConf = hConf;
  }

  public void migrateMetricsTables(HBaseTableUtil hBaseTableUtil,
                                   boolean keepOldData) throws DataMigrationException {
    Version cdapVersion = findMetricsTableVersion(new MetricHBaseTableUtil(hBaseTableUtil));
    if (cdapVersion == Version.VERSION_2_6_OR_LOWER) {
      migrateMetricsTableFromVersion26(cdapVersion);
    } else if (cdapVersion == Version.VERSION_2_7) {
      migrateMetricsTableFromVersion27(cdapVersion);
    } else {
      System.out.println("Unsupported version" + cdapVersion);
      return;
    }
    if (!keepOldData) {
      System.out.println("Performing cleanup of old metrics tables");
      cleanUpOldTables(cdapVersion);
    }
  }

  @Nullable
  private Version findMetricsTableVersion(MetricHBaseTableUtil metricHBaseTableUtil) {

    // Figure out what is the latest working version of CDAP
    // 1) if latest is 2.8.x - nothing to do, if "pre-2.8", proceed to next step.
    // 2) find a most recent metrics table: start by looking for 2.7, then 2.6
    // 3) if we find 2.7 - we will migrate data from 2.7 table, if not - migrate data from 2.6 metrics table
    // todo - use UpgradeTool to figure out if version is 2.8.x, return if it is 2.8.x

    String tableName27 = cConf.get(Constants.Metrics.METRICS_TABLE_PREFIX,
                                   UpgradeMetricsConstants.DEFAULT_METRICS_TABLE_PREFIX) + ".agg";

    // versions older than 2.7, has two metrics table, identified by system and user prefix
    String tableName26 = "system." + tableName27;
    DefaultDatasetNamespace defaultDatasetNamespace = new DefaultDatasetNamespace(cConf);
    String metricsEntityTable26 = defaultDatasetNamespace.namespace(NamespaceId.SYSTEM, tableName26);
    String metricsEntityTable27 = defaultDatasetNamespace.namespace(NamespaceId.SYSTEM, tableName27);

    Version version = null;
    try (HBaseAdmin  hAdmin = new HBaseAdmin(hConf)) {
      for (HTableDescriptor desc : hAdmin.listTables()) {
        if (desc.getNameAsString().equals(metricsEntityTable27)) {
          System.out.println("Matched HBase Table Name For Migration " + desc.getNameAsString());
          version = metricHBaseTableUtil.getVersion(desc);
          version = verifyVersion(Version.VERSION_2_7, version);
          if (version == null) {
            return null;
          }
          break;
        }
        if (desc.getNameAsString().equals(metricsEntityTable26)) {
          System.out.println("Matched HBase Table Name For Migration " + desc.getNameAsString());
          version = metricHBaseTableUtil.getVersion(desc);
          version = verifyVersion(Version.VERSION_2_6_OR_LOWER, version);
          if (version == null) {
            return null;
          }
        }
      }
    } catch (Exception e) {
      e.printStackTrace();
    }
    return version;
  }

  private Version verifyVersion(Version expected, Version actual) {
    if (expected != actual) {
      System.out.println("Version detected based on table name does not match table configuration");
      return null;
    }
    return actual;
  }

  private void migrateMetricsTableFromVersion26(Version version) throws DataMigrationException {
    for (String scope : scopes) {
      EntityTable entityTable = new EntityTable(getOrCreateMetricsTable(String.format("%s.%s", scope, entityTableName),
                                                                        DatasetProperties.EMPTY));
      String scopedMetricsTableName = String.format("%s.%s", scope, metricsTableName);
      MetricsTable metricsTable = getOrCreateMetricsTable(scopedMetricsTableName, DatasetProperties.EMPTY);
      System.out.println("Migrating Metrics Data from table : " + scopedMetricsTableName);
      migrateMetricsData(entityTable, metricsTable, scope, version);
    }
  }

  public void cleanUpOldTables(Version version) throws DataMigrationException {
    Set<String> tablesToDelete = Sets.newHashSet();

    if (version == Version.VERSION_2_6_OR_LOWER) {
      List<String> scopes = ImmutableList.of("system", "user");
      // add user and system - entity tables , aggregates table and time series table to the list
      for (String scope : scopes) {
        addTableNamesToDelete(tablesToDelete, cConf, scope, ImmutableList.of(1));
      }
    }

    if (version == Version.VERSION_2_7) {
      addTableNamesToDelete(tablesToDelete, cConf, null, ImmutableList.of(1, 60, 3600));
    }

    System.out.println("Deleting Tables : " + tablesToDelete);
    deleteTables(hConf, tablesToDelete);
  }

  private void deleteTables(Configuration hConf, Set<String> tablesToDelete) throws DataMigrationException {
    try (HBaseAdmin hAdmin = new HBaseAdmin(hConf)) {
      for (HTableDescriptor desc : hAdmin.listTables()) {
        if (tablesToDelete.contains(desc.getNameAsString())) {
          // disable the table
          hAdmin.disableTable(desc.getName());
          // delete the table
          hAdmin.deleteTable(desc.getName());
        }
      }
    } catch (Exception e) {
      LOG.error("Exception while trying to delete old metrics tables", e);
      throw new DataMigrationException("Failed deleting old metrics tables");
    }
  }

  private String addNamespace(DatasetNamespace dsNamespace, String tableName) {
    return addNamespace(dsNamespace, null , tableName);
  }
  private String addNamespace(DatasetNamespace dsNamespace, String scope, String tableName) {
    tableName = scope == null ? tableName : scope + "." + tableName;
    return dsNamespace.namespace(NamespaceId.SYSTEM, tableName);
  }
  private void addTableNamesToDelete(Set<String> tablesToDelete, CConfiguration cConf,
                                     String scope, List<Integer> resolutions) {
    DefaultDatasetNamespace defaultDatasetNamespace = new DefaultDatasetNamespace(cConf);
    tablesToDelete.add(addNamespace(defaultDatasetNamespace, scope, entityTableName));
    // add aggregates table
    tablesToDelete.add(addNamespace(defaultDatasetNamespace, scope, metricsTableName));

    // add timeseries tables
    for (int resolution : resolutions) {
      tablesToDelete.add(addNamespace(defaultDatasetNamespace, scope, metricsTableNamePrefix + ".ts." + resolution));
    }
  }

  private void migrateMetricsTableFromVersion27(Version version) throws DataMigrationException {
    EntityTable entityTable = new EntityTable(getOrCreateMetricsTable(entityTableName, DatasetProperties.EMPTY));
    MetricsTable metricsTable = getOrCreateMetricsTable(metricsTableName, DatasetProperties.EMPTY);
    System.out.println("Migrating Metrics Data from table : " + metricsTableName);
    migrateMetricsData(entityTable, metricsTable, null, version);
  }

  private void migrateMetricsData(EntityTable entityTable, MetricsTable metricsTable, String scope,
                                  Version version) {
    MetricsEntityCodec codec = getEntityCodec(entityTable);
    int idSize = getIdSize(version);
    Row row;
    long rowCount = 0;
    try {
      Scanner scanner = metricsTable.scan(null, null, null);
      while ((row = scanner.next()) != null) {
        byte[] rowKey = row.getRow();
        int offset = 0;
        String context = codec.decode(MetricsEntityType.CONTEXT, rowKey, offset, idSize);
        context = getContextBasedOnVersion(context, version);
        offset += codec.getEncodedSize(MetricsEntityType.CONTEXT, idSize);
        String metricName = codec.decode(MetricsEntityType.METRIC, rowKey, offset, idSize);
        offset += codec.getEncodedSize(MetricsEntityType.METRIC, idSize);
        scope = getScopeBasedOnVersion(scope, metricName, version);
        metricName = getMetricNameBasedOnVersion(metricName, version);
        String runId = codec.decode(MetricsEntityType.RUN, rowKey, offset, idSize);
        parseAndAddNewMetricValue(scope, context, metricName, runId, row.getColumns());
        rowCount++;
        printStatus(rowCount);
      }
      System.out.println("Migrated " + rowCount + " records");
   } catch (Exception e) {
      LOG.warn("Exception during data-transfer in aggregates table", e);
      //no-op
   }
  }

  private void printStatus(long rowCount) {
    if (rowCount % 10000 == 0) {
      System.out.println("Migrated " + rowCount + " records.");
    }
  }

  private MetricsEntityCodec getEntityCodec(EntityTable table) {
    return new MetricsEntityCodec(table, UpgradeMetricsConstants.DEFAULT_CONTEXT_DEPTH,
                                  UpgradeMetricsConstants.DEFAULT_METRIC_DEPTH,
                                  UpgradeMetricsConstants.DEFAULT_TAG_DEPTH);
  }

  // todo: batch writing metrics to a store, see MetricStore.add(Collection<MetricValue>)
  private void addMetrics(Map<byte[], byte[]> columns, String metricName,
                          Map<String, String> tagMap, String metricTagType) throws Exception {
    for (Map.Entry<byte[], byte[]> entry : columns.entrySet()) {
      String tagValue = Bytes.toString(entry.getKey());
      if (metricTagType != null) {
        if (tagValue.equals(UpgradeMetricsConstants.EMPTY_TAG)) {
          continue;
        } else {
          long value = Bytes.toLong(entry.getValue());
          Map<String, String> tagValues = Maps.newHashMap(tagMap);
          tagValues.put(Constants.Metrics.Tag.NAMESPACE, NamespaceId.DEFAULT.getNamespace());
          tagValues.put(metricTagType, tagValue);
          addMetricValueToMetricStore(tagValues, metricName, 0, value, MetricType.COUNTER);
        }
      } else {
        addMetricValueToMetricStore(tagMap, metricName, 0, Bytes.toLong(entry.getValue()),
                                    MetricType.COUNTER);
      }
    }
  }

  private void parseAndAddNewMetricValue(String scope, String context, String metricName, String runId,
                                         Map<byte[], byte[]> columns) throws Exception {

    List<String> contextParts =  Lists.newArrayList(Splitter.on(".").split(context));
    Map<String, String> tagMap = Maps.newHashMap();
    tagMap.put(Constants.Metrics.Tag.SCOPE, scope);
    if (runId != null) {
      tagMap.put(Constants.Metrics.Tag.RUN_ID, runId);
    }
    Map<String, String> systemMap = null;
    if (contextParts.size() > 0) {
      systemMap = mapOldSystemContextToNew.get(contextParts.get(0));
    }
    String tagKey = metricNameToTagNameMapping.get(metricName);
    if (systemMap != null) {
      tagMap.putAll(systemMap);
    } else  if (contextParts.size() > 1) {
      // application metrics
      List<String> targetTagList = typeToTagNameMapping.get(contextParts.get(1));
      if (targetTagList != null) {
        populateApplicationTags(tagMap, contextParts, targetTagList, context);
      } else {
        // service metrics , we are skipping them as they were not exposed for querying before
        LOG.trace("Skipping context : {}", context);
        return;
      }
    } else {
      System.out.println(String.format("Unexpected metric context %s.", context));
    }
    LOG.trace("Adding metrics - tagMap : {} - context : {} - metricName : {} and tagKey : {}", tagMap, context,
              metricName, tagKey);
    addMetrics(columns, metricName, tagMap, tagKey);
  }

  private void populateApplicationTags(Map<String, String> tagMap, List<String> contextParts,
                                       List<String> targetTagList, String context) {
    tagMap.put(Constants.Metrics.Tag.NAMESPACE, NamespaceId.DEFAULT.getNamespace());
    for (int i = 0; i < contextParts.size(); i++) {
      if (i == targetTagList.size()) {
        LOG.trace(" Context longer than targetTagList" + context);
        break;
      }
      if (targetTagList.get(i).equals(TYPE)) {
        continue;
      }
      tagMap.put(targetTagList.get(i), contextParts.get(i));
    }
  }

  // constructs MetricValue based on parameters passed and adds the MetricValue to MetricStore.
  private void addMetricValueToMetricStore(Map<String, String> tags, String metricName,
                                           int timeStamp, long value, MetricType counter) throws Exception {
    aggMetricStore.add(new MetricValues(tags, metricName, timeStamp, value, counter));
  }

  private MetricsTable getOrCreateMetricsTable(String tableName, DatasetProperties empty)
    throws DataMigrationException {
    MetricsTable table = null;
    // for default namespace, we have to provide the complete table name.
    tableName = "system." + tableName;
    // metrics tables are in the system namespace
    DatasetId metricsDatasetInstanceId = NamespaceId.DEFAULT.dataset(tableName);
    try {
      table = DatasetsUtil.getOrCreateDataset(dsFramework, metricsDatasetInstanceId,
                                              MetricsTable.class.getName(), empty, null, null);
    } catch (DatasetManagementException | ServiceUnavailableException e) {
      String msg = String.format("Cannot access or create table %s.", tableName) + " " + e.getMessage();
      LOG.warn(msg);
      throw new DataMigrationException(msg);
    } catch (IOException e) {
      String msg = String.format("Exception while creating table %s", tableName);
      LOG.error(msg, e);
      throw new DataMigrationException(msg);
    }
    return table;
  }

  public void cleanupDestinationTables() throws DataMigrationException {
    System.out.println("Cleaning up destination tables");
    String rootPrefix = cConf.get(Constants.Dataset.TABLE_PREFIX) + "_";
    String destEntityTableName =  cConf.get(Constants.Metrics.ENTITY_TABLE_NAME,
                                            Constants.Metrics.DEFAULT_ENTITY_TABLE_NAME);
    destEntityTableName = getTableName(rootPrefix, NamespaceId.SYSTEM.dataset(destEntityTableName));
    String destMetricsTablePrefix =  cConf.get(Constants.Metrics.METRICS_TABLE_PREFIX,
                                               Constants.Metrics.DEFAULT_METRIC_TABLE_PREFIX);
<<<<<<< HEAD
    destMetricsTablePrefix = getTableName(rootPrefix, NamespaceId.SYSTEM.dataset(destMetricsTablePrefix));
    try {
      HBaseAdmin hAdmin = new HBaseAdmin(hConf);
=======
    destMetricsTablePrefix = getTableName(rootPrefix, Id.DatasetInstance.from(
      Id.Namespace.SYSTEM, destMetricsTablePrefix));
    try (HBaseAdmin hAdmin = new HBaseAdmin(hConf)) {
>>>>>>> 88778e39
      for (HTableDescriptor desc : hAdmin.listTables()) {
        if (desc.getNameAsString().equals(destEntityTableName) ||
          desc.getNameAsString().startsWith(destMetricsTablePrefix)) {
          System.out.println(String.format("Deleting table %s before upgrade", desc.getNameAsString()));
          //disable the table
          hAdmin.disableTable(desc.getName());
          //delete the table
          hAdmin.deleteTable(desc.getName());
        }
      }
    } catch (Exception e) {
      LOG.error("Exception during cleanup of destination tables " + e);
      throw new DataMigrationException("Failed Cleaning up destination tables");
    }
  }

  private String getTableName(String rootPrefix, DatasetId instance) {
    return  rootPrefix + instance.getNamespace() + ":" + instance.getEntityName();
  }

  private String getMetricNameBasedOnVersion(String metricName, Version version) {
    if (version == Version.VERSION_2_6_OR_LOWER) {
      return metricName;
    } else {
      // metric name has scope prefix, lets remove the scope prefix and return
      return metricName.substring(metricName.indexOf(".") + 1);
    }
  }

  private int getIdSize(Version version) {
    if (version == Version.VERSION_2_6_OR_LOWER) {
      // we use 2 bytes in 2.6
      return 2;
    } else {
      // we increased the size to 3 bytes from 2.7
      return 3;
    }
  }
  private String getContextBasedOnVersion(String context, Version version) {
    if (version == Version.VERSION_2_6_OR_LOWER) {
      return context;
    } else {
      // skip namespace - some metrics are emitted in system namespace though they have app-name, dataset name, etc
      // so lets skip and figure out manually
      return context.substring(context.indexOf(".") + 1);
    }
  }

  private String getScopeBasedOnVersion(String scope, String metricName, Version version) {
    if (version == Version.VERSION_2_6_OR_LOWER) {
      return scope;
    } else {
      // metric name has scope prefix, lets split that
      return metricName.substring(0, metricName.indexOf("."));
    }
  }

}<|MERGE_RESOLUTION|>--- conflicted
+++ resolved
@@ -436,15 +436,10 @@
     destEntityTableName = getTableName(rootPrefix, NamespaceId.SYSTEM.dataset(destEntityTableName));
     String destMetricsTablePrefix =  cConf.get(Constants.Metrics.METRICS_TABLE_PREFIX,
                                                Constants.Metrics.DEFAULT_METRIC_TABLE_PREFIX);
-<<<<<<< HEAD
+
     destMetricsTablePrefix = getTableName(rootPrefix, NamespaceId.SYSTEM.dataset(destMetricsTablePrefix));
-    try {
-      HBaseAdmin hAdmin = new HBaseAdmin(hConf);
-=======
-    destMetricsTablePrefix = getTableName(rootPrefix, Id.DatasetInstance.from(
-      Id.Namespace.SYSTEM, destMetricsTablePrefix));
     try (HBaseAdmin hAdmin = new HBaseAdmin(hConf)) {
->>>>>>> 88778e39
+
       for (HTableDescriptor desc : hAdmin.listTables()) {
         if (desc.getNameAsString().equals(destEntityTableName) ||
           desc.getNameAsString().startsWith(destMetricsTablePrefix)) {
