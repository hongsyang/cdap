/*
 * Copyright 2014 Continuuity,Inc. All Rights Reserved.
 */
package com.continuuity.api.data.stream;

import com.continuuity.api.data.batch.BatchReadable;
import com.continuuity.api.data.batch.Split;
import com.continuuity.api.data.batch.SplitReader;

import java.util.List;

/**
<<<<<<< HEAD
 * This class is for setting a Stream dynamically when using MapReduce.
=======
 * This class is for using a Stream as input for a MapReduce job. An instance of this class should be set in the
 * {@code MapReduceContext} of the {@code beforeSubmit} method to use the Stream as input.
 *
 * <pre>
 * {@code
 *
 * class MyMapReduce implements MapReduce {
 *    public void beforeSubmit(MapReduceContext context) {
 *      context.setInput(new StreamBatchReadable("mystream"), null);
 *    }
 * }
 * }
 * </pre>
>>>>>>> b1f0ca09
 *
 */
public class StreamBatchReadable implements BatchReadable<Long, String> {

  private final String streamName;
  private final long startTime;
  private final long endTime;

  /**
   * Constructs an instance with the given stream name with all time range.
   *
   * @param streamName Name of the stream.
   */
  public StreamBatchReadable(String streamName) {
    this(streamName, 0, Long.MAX_VALUE);
  }

  /**
   * Constructs an instance with the given properties.
   *
   * @param streamName Name of the stream.
   * @param startTime Start timestamp in milliseconds.
   * @param endTime End timestamp in milliseconds.
   */
  public StreamBatchReadable(String streamName, long startTime, long endTime) {
    this.streamName = streamName;
    this.startTime = startTime;
    this.endTime = endTime;
  }

  public String getStreamName() {
    return streamName;
  }

  public long getStartTime() {
    return startTime;
  }

  public long getEndTime() {
    return endTime;
  }

  @Override
  public List<Split> getSplits() {
    // Not used.
    return null;
  }

  @Override
  public SplitReader<Long, String> createSplitReader(Split split) {
    // Not used.
    return null;
  }
}<|MERGE_RESOLUTION|>--- conflicted
+++ resolved
@@ -10,9 +10,6 @@
 import java.util.List;
 
 /**
-<<<<<<< HEAD
- * This class is for setting a Stream dynamically when using MapReduce.
-=======
  * This class is for using a Stream as input for a MapReduce job. An instance of this class should be set in the
  * {@code MapReduceContext} of the {@code beforeSubmit} method to use the Stream as input.
  *
@@ -26,7 +23,6 @@
  * }
  * }
  * </pre>
->>>>>>> b1f0ca09
  *
  */
 public class StreamBatchReadable implements BatchReadable<Long, String> {
