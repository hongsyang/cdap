--- conflicted
+++ resolved
@@ -35,231 +35,10 @@
   protected CConfiguration getConfiguration(String testName) throws IOException {
     String localTestDir = TEST_DIR + "/" + testName;
     CConfiguration conf = CConfiguration.create();
-<<<<<<< HEAD
-    conf.set(HDFSTransactionStateStorage.CFG_TX_SNAPSHOT_DIR, localTestDir);
-
-    FileSystem fs = FileSystem.get(HCONF);
-    assertTrue(fs.mkdirs(new Path(localTestDir)));
-
-    TransactionSnapshot snapshot = createRandomSnapshot();
-    HDFSTransactionStateStorage storage = new HDFSTransactionStateStorage(conf, HCONF);
-    try {
-      storage.startUp();
-      storage.writeSnapshot(snapshot);
-
-      TransactionSnapshot readSnapshot = storage.getLatestSnapshot();
-      assertNotNull(readSnapshot);
-      assertEquals(snapshot, readSnapshot);
-    } finally {
-      storage.shutDown();
-    }
-  }
-
-  @Test
-  public void testLogWriteAndRead() throws Exception {
-    String localTestDir = TEST_DIR + "/testLogWriteAndRead";
-    CConfiguration conf = CConfiguration.create();
-    conf.set(HDFSTransactionStateStorage.CFG_TX_SNAPSHOT_DIR, localTestDir);
-
-    FileSystem fs = FileSystem.get(HCONF);
-    assertTrue(fs.mkdirs(new Path(localTestDir)));
-
-    // create some random entries
-    List<TransactionEdit> edits = createRandomEdits(100);
-    HDFSTransactionStateStorage storage = new HDFSTransactionStateStorage(conf, HCONF);
-    try {
-      long now = System.currentTimeMillis();
-      storage.startUp();
-      TransactionLog log = storage.createLog(now);
-      for (TransactionEdit edit : edits) {
-        log.append(edit);
-      }
-      log.close();
-
-      Collection<TransactionLog > logsToRead = storage.getLogsSince(now);
-      // should only be our one log
-      assertNotNull(logsToRead);
-      assertEquals(1, logsToRead.size());
-      TransactionLogReader logReader = logsToRead.iterator().next().getReader();
-      assertNotNull(logReader);
-
-      List<TransactionEdit> readEdits = Lists.newArrayListWithExpectedSize(edits.size());
-      TransactionEdit nextEdit = null;
-      while ((nextEdit = logReader.next()) != null) {
-        readEdits.add(nextEdit);
-      }
-      logReader.close();
-      assertEquals(edits.size(), readEdits.size());
-      for (int i = 0; i < edits.size(); i++) {
-        LOG.info("Checking edit " + i);
-        assertEquals(edits.get(i), readEdits.get(i));
-      }
-    } finally {
-      storage.shutDown();
-    }
-  }
-
-  @Test
-  public void testTransactionManagerPersistence() throws Exception {
-    String localTestDir = TEST_DIR + "/testTransactionManagerPersistence";
-    CConfiguration conf = CConfiguration.create();
-    conf.set(HDFSTransactionStateStorage.CFG_TX_SNAPSHOT_DIR, localTestDir);
-    conf.setInt(InMemoryTransactionManager.CFG_TX_CLAIM_SIZE, 10);
-    conf.setInt(InMemoryTransactionManager.CFG_TX_CLEANUP_INTERVAL, 0); // no cleanup thread
-    conf.setInt(InMemoryTransactionManager.CFG_TX_SNAPSHOT_INTERVAL, 0); // no periodic snapshots
-
-    HDFSTransactionStateStorage storage = new HDFSTransactionStateStorage(conf, HCONF);
-    InMemoryTransactionManager txManager = new InMemoryTransactionManager(conf, storage);
-    txManager.init();
-
-    // TODO: replace with new persistence tests
-    final byte[] a = { 'a' };
-    final byte[] b = { 'b' };
-    // start a tx1, add a change A and commit
-    Transaction tx1 = txManager.startShort();
-    Assert.assertTrue(txManager.canCommit(tx1, Collections.singleton(a)));
-    Assert.assertTrue(txManager.commit(tx1));
-    // start a tx2 and add a change B
-    Transaction tx2 = txManager.startShort();
-    Assert.assertTrue(txManager.canCommit(tx2, Collections.singleton(b)));
-    // start a tx3
-    Transaction tx3 = txManager.startShort();
-    // restart
-    txManager.close();
-    TransactionSnapshot origState = txManager.getCurrentState();
-
-    // starts a new tx manager
-    storage = new HDFSTransactionStateStorage(conf, HCONF);
-    txManager = new InMemoryTransactionManager(conf, storage);
-    txManager.init();
-
-    // check that the reloaded state matches the old
-    TransactionSnapshot newState = txManager.getCurrentState();
-    assertEquals(origState, newState);
-
-    // commit tx2
-    Assert.assertTrue(txManager.commit(tx2));
-    // start another transaction, must be greater than tx3
-    Transaction tx4 = txManager.startShort();
-    Assert.assertTrue(tx4.getWritePointer() > tx3.getWritePointer());
-    // tx1 must be visble from tx2, but tx3 and tx4 must not
-    Assert.assertTrue(tx2.isVisible(tx1.getWritePointer()));
-    Assert.assertFalse(tx2.isVisible(tx3.getWritePointer()));
-    Assert.assertFalse(tx2.isVisible(tx4.getWritePointer()));
-    // add same change for tx3
-    Assert.assertFalse(txManager.canCommit(tx3, Collections.singleton(b)));
-    // check visibility with new xaction
-    Transaction tx5 = txManager.startShort();
-    Assert.assertTrue(tx5.isVisible(tx1.getWritePointer()));
-    Assert.assertTrue(tx5.isVisible(tx2.getWritePointer()));
-    Assert.assertFalse(tx5.isVisible(tx3.getWritePointer()));
-    Assert.assertFalse(tx5.isVisible(tx4.getWritePointer()));
-    // can commit tx3?
-    txManager.abort(tx3);
-    txManager.abort(tx4);
-    txManager.abort(tx5);
-    // start new tx and verify its exclude list is empty
-    Transaction tx6 = txManager.startShort();
-    Assert.assertFalse(tx6.hasExcludes());
-    txManager.abort(tx6);
-
-    // now start 5 x claim size transactions
-    Transaction tx = txManager.startShort();
-    for (int i = 1; i < 50; i++) {
-      tx = txManager.startShort();
-    }
-    origState = txManager.getCurrentState();
-
-    // give current syncs a chance to complete
-    Thread.sleep(1000);
-    // simulate crash by starting a new tx manager without a close
-    storage = new HDFSTransactionStateStorage(conf, HCONF);
-    txManager = new InMemoryTransactionManager(conf, storage);
-    txManager.init();
-
-    // verify state again matches (this time should include WAL replay)
-    newState = txManager.getCurrentState();
-    assertEquals(origState, newState);
-    LOG.info("Original state: " + origState);
-    LOG.info("Restored state: " + newState);
-
-    // get a new transaction and verify it is greater
-    Transaction txAfter = txManager.startShort();
-    Assert.assertTrue(txAfter.getWritePointer() > tx.getWritePointer());
-  }
-
-  /**
-   * Generates a new snapshot object with semi-randomly populated values.  This does not necessarily accurately
-   * represent a typical snapshot's distribution of values, as we only set an upper bound on pointer values.
-   *
-   * We generate a new snapshot with the contents:
-   * <ul>
-   *   <li>readPointer = 1M + (random % 1M)</li>
-   *   <li>writePointer = readPointer + 1000</li>
-   *   <li>waterMark = writePointer + 1000</li>
-   *   <li>inProgress = one each for (writePointer - 500)..writePointer, ~ 5% "long" transaction</li>
-   *   <li>invalid = 100 randomly distributed, 0..1M</li>
-   *   <li>committing = one each, (readPointer + 1)..(readPointer + 100)</li>
-   *   <li>committed = one each, (readPointer - 1000)..readPointer</li>
-   * </ul>
-   * @return a new snapshot of transaction state.
-   */
-  private TransactionSnapshot createRandomSnapshot() {
-    // limit readPointer to a reasonable range, but make it > 1M so we can assign enough keys below
-    long readPointer = (Math.abs(random.nextLong()) % 1000000L) + 1000000L;
-    long writePointer = readPointer + 1000L;
-    long waterMark = writePointer + 1000L;
-
-    // generate in progress -- assume last 500 write pointer values
-    NavigableMap<Long, Long> inProgress = Maps.newTreeMap();
-    long startPointer = writePointer - 500L;
-    for (int i = 0; i < 500; i++) {
-      long currentTime = System.currentTimeMillis();
-      // make some "long" transactions
-      if (i % 20 == 0) {
-        inProgress.put(startPointer + i, -currentTime);
-      } else {
-        inProgress.put(startPointer + i, currentTime + 300000L);
-      }
-    }
-
-    // make 100 random invalid IDs
-    LongArrayList invalid = new LongArrayList();
-    for (int i = 0; i < 100; i++) {
-      invalid.add(Math.abs(random.nextLong()) % 1000000L);
-    }
-
-    // make 100 committing entries, 10 keys each
-    Map<Long, Set<ChangeId>> committing = Maps.newHashMap();
-    for (int i = 0; i < 100; i++) {
-      committing.put(readPointer + i, generateChangeSet(10));
-    }
-
-    // make 1000 committed entries, 10 keys each
-    long startCommitted = readPointer - 1000L;
-    NavigableMap<Long, Set<ChangeId>> committed = Maps.newTreeMap();
-    for (int i = 0; i < 1000; i++) {
-      committed.put(startCommitted + i, generateChangeSet(10));
-    }
-
-    return new TransactionSnapshot(System.currentTimeMillis(), readPointer, writePointer, waterMark,
-        invalid, inProgress, committing, committed);
-  }
-
-  private Set<ChangeId> generateChangeSet(int numEntries) {
-    Set<ChangeId> changes = Sets.newHashSet();
-    for (int i = 0; i < numEntries; i++) {
-      byte[] bytes = new byte[8];
-      random.nextBytes(bytes);
-      changes.add(new ChangeId(bytes));
-    }
-    return changes;
-=======
     // tests should use the current user for HDFS
     conf.unset(Constants.CFG_HDFS_USER);
     conf.set(Constants.Transaction.Manager.CFG_TX_SNAPSHOT_DIR, localTestDir);
     return conf;
->>>>>>> ed29fc20
   }
 
   @Override
