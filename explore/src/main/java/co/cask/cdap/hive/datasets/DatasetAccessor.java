--- conflicted
+++ resolved
@@ -148,13 +148,8 @@
     return (RecordWritable) dataset;
   }
 
-<<<<<<< HEAD
   private static RecordEnabled instantiate(Configuration conf) throws IOException {
-    Dataset dataset = instantiate(conf, null, false);
-=======
-  private static RecordScannable instantiateScannable(Configuration conf) throws IOException {
     Dataset dataset = instantiate(conf, null);
->>>>>>> 7d89a18a
 
     if (!(dataset instanceof RecordEnabled)) {
       throw new IOException(
