--- conflicted
+++ resolved
@@ -45,14 +45,8 @@
    * @param conf
    */
   public AbstractKeyManager(CConfiguration conf) {
-<<<<<<< HEAD
-    this(conf.get(Constants.Security.TOKEN_DIGEST_ALGO, Constants.Security.DEFAULT_TOKEN_DIGEST_ALGO),
-         conf.getInt(Constants.Security.TOKEN_DIGEST_KEY_LENGTH, Constants.Security.DEFAULT_TOKEN_DIGEST_KEY_LENGTH));
-
-=======
     this(conf.get(Constants.Security.TOKEN_DIGEST_ALGO),
          conf.getInt(Constants.Security.TOKEN_DIGEST_KEY_LENGTH));
->>>>>>> 1c5287ec
   }
 
   public AbstractKeyManager(String keyAlgo, int keyLength) {
