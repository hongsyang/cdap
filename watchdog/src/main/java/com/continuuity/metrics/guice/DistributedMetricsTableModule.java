--- conflicted
+++ resolved
@@ -15,11 +15,6 @@
 
   @Override
   protected void bindTableHandle() {
-<<<<<<< HEAD
-    // In distributed mode, this module won't be created with the data-fabric one, hence needs to provide a
-    // TransactionOracle.
-=======
->>>>>>> 329db15a
     bind(OVCTableHandle.class).annotatedWith(MetricsAnnotation.class).
       to(HBaseFilterableOVCTableHandle.class).in(Scopes.SINGLETON);
   }
