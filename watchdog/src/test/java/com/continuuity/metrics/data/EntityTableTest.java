--- conflicted
+++ resolved
@@ -5,22 +5,11 @@
 
 import com.continuuity.common.conf.CConfiguration;
 import com.continuuity.common.guice.ConfigModule;
-<<<<<<< HEAD
 import com.continuuity.common.guice.LocationRuntimeModule;
 import com.continuuity.data.DataSetAccessor;
-import com.continuuity.data.operation.executor.ReadPointer;
-import com.continuuity.data.operation.executor.Transaction;
-import com.continuuity.data.operation.executor.omid.OmidTransactionException;
-import com.continuuity.data.operation.executor.omid.TransactionOracle;
-import com.continuuity.data.operation.executor.omid.TransactionResult;
-import com.continuuity.data.operation.executor.omid.Undo;
 import com.continuuity.data.runtime.DataFabricDistributedModule;
 import com.continuuity.data2.dataset.lib.table.MetricsTable;
-=======
-import com.continuuity.data.table.OVCTableHandle;
->>>>>>> edfbc441
 import com.continuuity.test.hbase.HBaseTestBase;
-import com.google.inject.AbstractModule;
 import com.google.inject.Guice;
 import com.google.inject.Injector;
 import org.junit.AfterClass;
@@ -98,53 +87,4 @@
     HBaseTestBase.stopHBase();
   }
 
-  private static final class MetricModule extends AbstractModule {
-
-    @Override
-    protected void configure() {
-<<<<<<< HEAD
-      bind(TransactionOracle.class).to(NoopTransactionOracle.class).in(Scopes.SINGLETON);
-    }
-  }
-
-  private static final class NoopTransactionOracle implements TransactionOracle {
-
-    @Override
-    public Transaction startTransaction(boolean trackChanges) {
-      throw new UnsupportedOperationException("Not supported");
-    }
-
-    @Override
-    public void validateTransaction(Transaction tx) throws OmidTransactionException {
-      throw new UnsupportedOperationException("Not supported");
-    }
-
-    @Override
-    public void addToTransaction(Transaction tx, List<Undo> undos) throws OmidTransactionException {
-      throw new UnsupportedOperationException("Not supported");
-    }
-
-    @Override
-    public TransactionResult commitTransaction(Transaction tx) throws OmidTransactionException {
-      throw new UnsupportedOperationException("Not supported");
-    }
-
-    @Override
-    public TransactionResult abortTransaction(Transaction tx) throws OmidTransactionException {
-      throw new UnsupportedOperationException("Not supported");
-    }
-
-    @Override
-    public void removeTransaction(Transaction tx) throws OmidTransactionException {
-      throw new UnsupportedOperationException("Not supported");
-    }
-
-    @Override
-    public ReadPointer getReadPointer() {
-      throw new UnsupportedOperationException("Not supported");
-=======
-      bind(OVCTableHandle.class).to(HBaseFilterableOVCTableHandle.class);
->>>>>>> edfbc441
-    }
-  }
 }