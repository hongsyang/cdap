/*
 * App Controller
 */

define([], function () {

	var Controller = Em.Controller.extend({

		elements: Em.Object.create(),
		__remaining: -1,

		load: function () {

			/*
			 * This is decremented to know when loading is complete.
			 * There are 4 things to load. See __loaded below.
			 */
			this.__remaining = 5;

			this.set('elements.Flow', Em.ArrayProxy.create({content: []}));
			this.set('elements.Batch', Em.ArrayProxy.create({content: []}));
			this.set('elements.Workflow', Em.ArrayProxy.create({content: []}));
			this.set('elements.Stream', Em.ArrayProxy.create({content: []}));
			this.set('elements.Procedure', Em.ArrayProxy.create({content: []}));
			this.set('elements.Dataset', Em.ArrayProxy.create({content: []}));
			this.clearTriggers(true);

			var self = this;
			var model = this.get('model');

			model.trackMetric('/store/bytes/apps/{id}', 'aggregates', 'storage');

			/*
			 * Load Streams
			 */
			this.HTTP.rest('apps', model.id, 'streams', function (objects) {

				var i = objects.length;
				while (i--) {

					objects[i] = C.Stream.create(objects[i]);

				}
				self.get('elements.Stream').pushObjects(objects);
				self.__loaded();

			});

			/*
			 * Load Flows
			 */
			this.HTTP.rest('apps', model.id, 'flows', function (objects) {

				var i = objects.length;
				while (i--) {
					objects[i] = C.Flow.create(objects[i]);
				}
				self.get('elements.Flow').pushObjects(objects);
				self.__loaded();

			});

      /*
       * Load Mapreduces
       */
      this.HTTP.rest('apps', model.id, 'mapreduces', function (objects) {

          var i = objects.length;
          while (i--) {
              objects[i] = C.Batch.create(objects[i]);
          }
          self.get('elements.Batch').pushObjects(objects);
          self.__loaded();

      });

      /*
       * Load Workflows
       */
      this.HTTP.rest('apps', model.id, 'workflows', function (objects) {

          var i = objects.length;
          while (i--) {
              objects[i] = C.Workflow.create(objects[i]);
          }
          self.get('elements.Workflow').pushObjects(objects);
          self.__loaded();

      });

			/*
			 * Load Datasets
			 */
			this.HTTP.rest('apps', model.id, 'datasets', function (objects) {

				var i = objects.length;
				while (i--) {
					objects[i] = C.Dataset.create(objects[i]);
				}
				self.get('elements.Dataset').pushObjects(objects);
				self.__loaded();

			});

			/*
			 * Load Procedures
			 */
			this.HTTP.rest('apps', model.id, 'procedures', function (objects) {

				var i = objects.length;
				while (i--) {
					objects[i] = C.Procedure.create(objects[i]);
				}
				self.get('elements.Procedure').pushObjects(objects);
				self.__loaded();

			});

		},

		__loaded: function () {

			if (!(--this.__remaining)) {

				var self = this;
				/*
				 * Give the chart Embeddables 100ms to configure
				 * themselves before updating.
				 */
				setTimeout(function () {
					self.updateStats();
				}, C.EMBEDDABLE_DELAY);

				this.interval = setInterval(function () {
					self.updateStats();
				}, C.POLLING_INTERVAL);

			}

		},

		unload: function () {

			clearInterval(this.interval);
			this.set('elements', Em.Object.create());

		},

		ajaxCompleted: function () {
			return this.get('timeseriesCompleted') && this.get('aggregatesCompleted');
		},

		clearTriggers: function (value) {
			this.set('timeseriesCompleted', value);
			this.set('aggregatesCompleted', value);
		},

		updateStats: function () {
			if (!this.ajaxCompleted() || C.currentPath !== 'App') {
				return;
			}

			var self = this, types = ['Flow', 'Batch', 'Workflow', 'Stream', 'Procedure', 'Dataset'];

			if (this.get('model')) {

				var i, models = [this.get('model')];
				for (i = 0; i < types.length; i ++) {
					models = models.concat(this.get('elements').get(types[i]).get('content'));
				}

				/*
				 * Hax until we have a pub/sub system for state.
				 */
				i = models.length;
				while (i--) {
					if (typeof models[i].updateState === 'function') {
						models[i].updateState(this.HTTP);
					}
				}
				/*
				 * End hax
				 */
				this.clearTriggers(false);
				// Scans models for timeseries metrics and updates them.
				C.Util.updateTimeSeries(models, this.HTTP, this);

				// Scans models for aggregate metrics and udpates them.
				C.Util.updateAggregates(models, this.HTTP, this);

			}

		},

		hasRunnables: function () {

			var flow = this.get('elements.Flow.content');
			var mapreduce = this.get('elements.Batch.content');
			var procedure = this.get('elements.Procedure.content');

			if (!flow.length && !mapreduce.length && !procedure.length) {
				return false;
			}
			return true;

		}.property('elements.Flow', 'elements.Batch', 'elements.Procedure'),

		transition: function (elements, action, transition, endState, done) {

			var i = elements.length, model, appId = this.get('model.id');
			var remaining = i;

			var HTTP = this.HTTP;

			while (i--) {

				if (elements[i].get('currentState') === transition ||
					elements[i].get('currentState') === endState) {
					remaining --;
					continue;
				}

				var model = elements[i];
				var entityType = model.get('type').toLowerCase() + 's';
				model.set('currentState', transition);
				HTTP.post('rest', 'apps', appId, entityType, model.get('name'), action,
					function (response) {

						model.set('currentState', endState);
						if (!--remaining && typeof done === 'function') {
							done();
						}

				});

			}

		},

		startAll: function (kind) {

			var elements = this.get('elements.' + kind + '.content');

			C.Util.interrupt();
			this.transition(elements, 'start', 'starting', 'running', C.Util.proceed);

		},

		stopAll: function (kind) {

			var elements = this.get('elements.' + kind + '.content');

			C.Util.interrupt();
			this.transition(elements, 'stop', 'stopping', 'stopped', C.Util.proceed);

		},

		/*
		 * Application maintenance features
		 */

		"delete": function () {

			var self = this;

			C.Modal.show(
				"Delete Application",
				"Are you sure you would like to delete this Application? This action is not reversible.",
				$.proxy(function (event) {

					var app = this.get('model');

					C.Util.interrupt();

					this.HTTP.del('rest', 'apps', app.id, function (response) {
<<<<<<< HEAD
						self.transitionToRoute('index');
					});
=======

						C.Util.proceed(function () {
							self.transitionToRoute('index');
						});

					})
>>>>>>> 07326042

				}, this));

		},

		/*
		 * Application promotion features
		 */

		promotePrompt: function () {

			var view = Em.View.create({
				controller: this,
				model: this.get('model'),
				templateName: 'promote',
				classNames: ['popup-modal', 'popup-full'],
				credentialBinding: 'C.Env.credential'
			});

			view.append();
			this.promoteReload();

		},

		promoteReload: function () {

			this.set('loading', true);

			var self = this;
			self.set('destinations', []);
			self.set('message', null);
			self.set('network', false);

			$.post('/credential', 'apiKey=' + C.Env.get('credential'),
				function (result, status) {

				$.getJSON('/destinations', function (result, status) {

					if (result === 'network') {

						self.set('network', true);

					} else {

						var destinations = [];

						for (var i = 0; i < result.length; i ++) {

							destinations.push({
								id: result[i].vpc_name,
								name: result[i].vpc_label + ' (' + result[i].vpc_name + '.continuuity.net)'
							});

						}

						self.set('destinations', destinations);

					}

					self.set('loading', false);

				});

			});

		}.observes('C.Env.credential'),

		promoteSubmit: function () {

			this.set("pushing", true);
			var model = this.get('model');
			var self = this;

			var destination = self.get('destination');
			if (!destination) {
				return;
			}

			destination += '.continuuity.net';

			this.HTTP.post('rest', 'apps', model.id, 'promote', {
				hostname: destination
			}, function (response) {

				if (response.error) {

					self.set('finished', 'Error');
					if (response.error.name) {
						self.set('finishedMessage', response.error.name + ': ' + response.error.message);
					} else {
						self.set('finishedMessage', response.result.message || JSON.stringify(response.error));
					}

				} else {

					self.set('finished', 'Success');
					self.set('finishedMessage', 'Successfully pushed to ' + destination + '.');
					self.set('finishedLink', 'https://' + destination + '/' + window.location.hash);
				}

				self.set("pushing", false);

			});

		}

	});

	Controller.reopenClass({
		type: 'App',
		kind: 'Controller'
	});

	return Controller;

});<|MERGE_RESOLUTION|>--- conflicted
+++ resolved
@@ -273,17 +273,12 @@
 					C.Util.interrupt();
 
 					this.HTTP.del('rest', 'apps', app.id, function (response) {
-<<<<<<< HEAD
-						self.transitionToRoute('index');
-					});
-=======
 
 						C.Util.proceed(function () {
 							self.transitionToRoute('index');
 						});
 
 					})
->>>>>>> 07326042
 
 				}, this));
 
